--- conflicted
+++ resolved
@@ -55,12 +55,7 @@
                         help='Weight decay, default is 5e-4')
     parser.add_argument('--log-interval', type=int, default=100,
                         help='Logging mini-batch interval. Default is 100.')
-<<<<<<< HEAD
     parser.add_argument('--save-prefix', type=str, default='/mnt/mdisk/xcq/results/yolact/sge_',
-=======
-
-    parser.add_argument('--save-prefix', type=str, default='/media/HDD_4TB/xcq/experiments/yolact/',
->>>>>>> 836fe12c
                         help='Saving parameter prefix')
     parser.add_argument('--save-interval', type=int, default=10,
                         help='Saving parameters epoch interval, best model will always be saved.')
