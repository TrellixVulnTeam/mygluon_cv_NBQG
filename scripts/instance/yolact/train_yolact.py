--- conflicted
+++ resolved
@@ -155,14 +155,9 @@
                 det_mask_t = det_mask[i]
                 full_mask = mx.nd.dot(det_maskeoc_t, det_mask_t)
                 im_height, im_width, h_scale, w_scale = det_inf[i].asnumpy()
-<<<<<<< HEAD
-                im_height, im_width = int(round(im_height / h_scale)), int(
-                    round(im_width / w_scale))
-                full_mask = global_aware(full_mask)
-=======
                 im_height, im_width = int(round(im_height / h_scale)), \
                                       int(round(im_width / w_scale))
->>>>>>> ccc5e753
+
                 full_mask = mx.nd.sigmoid(full_mask)
                 _, h, w = full_mask.shape
                 full_mask = crop(det_bbox_t, h, w, full_mask).asnumpy()
