<?xml version="1.0" encoding="UTF-8"?>
<project version="4">
  <component name="ChangeListManager">
    <list default="true" id="a711ed93-9a6a-4680-95d9-8f357310f535" name="Default" comment="">
<<<<<<< HEAD
      <change beforePath="$PROJECT_DIR$/scripts/detection/faster_rcnn/demo_faster_rcnn.py" beforeDir="false" afterPath="$PROJECT_DIR$/scripts/detection/faster_rcnn/demo_faster_rcnn.py" afterDir="false" />
      <change beforePath="$PROJECT_DIR$/scripts/detection/faster_rcnn/train_faster_rcnn.py" beforeDir="false" afterPath="$PROJECT_DIR$/scripts/detection/faster_rcnn/train_faster_rcnn.py" afterDir="false" />
      <change beforePath="$PROJECT_DIR$/scripts/detection/faster_rcnn/train_faster_rcnn_peleenet.py" beforeDir="false" afterPath="$PROJECT_DIR$/scripts/detection/faster_rcnn/train_faster_rcnn_peleenet.py" afterDir="false" />
=======
      <change afterPath="$PROJECT_DIR$/docs/_static/action_basketball_demo.gif" afterDir="false" />
      <change afterPath="$PROJECT_DIR$/docs/_static/apache2.svg" afterDir="false" />
      <change afterPath="$PROJECT_DIR$/docs/_static/imagenet_banner.jpeg" afterDir="false" />
      <change afterPath="$PROJECT_DIR$/docs/_static/install-options.js" afterDir="false" />
      <change afterPath="$PROJECT_DIR$/docs/_static/logos/acer_byoc_grad_lockup_rgb.png" afterDir="false" />
      <change afterPath="$PROJECT_DIR$/docs/_static/logos/embed.html" afterDir="false" />
      <change afterPath="$PROJECT_DIR$/docs/_static/logos/kumiawase_e_1_RGB.jpg" afterDir="false" />
      <change afterPath="$PROJECT_DIR$/docs/_static/logos/pioneer.png" afterDir="false" />
      <change afterPath="$PROJECT_DIR$/docs/_static/short_demo.gif" afterDir="false" />
      <change afterPath="$PROJECT_DIR$/docs/install.rst" afterDir="false" />
      <change afterPath="$PROJECT_DIR$/docs/install/install-include.rst" afterDir="false" />
      <change afterPath="$PROJECT_DIR$/docs/install/install-more.rst" afterDir="false" />
      <change afterPath="$PROJECT_DIR$/docs/model_zoo/action_recognition.rst" afterDir="false" />
      <change afterPath="$PROJECT_DIR$/docs/slides.md" afterDir="false" />
      <change afterPath="$PROJECT_DIR$/docs/tutorials/action_recognition/README.txt" afterDir="false" />
      <change afterPath="$PROJECT_DIR$/docs/tutorials/action_recognition/demo_ucf101.py" afterDir="false" />
      <change afterPath="$PROJECT_DIR$/docs/tutorials/action_recognition/dive_deep_ucf101.py" afterDir="false" />
      <change afterPath="$PROJECT_DIR$/docs/tutorials/datasets/ucf101.py" afterDir="false" />
      <change afterPath="$PROJECT_DIR$/gluoncv/data/kinetics400/__init__.py" afterDir="false" />
      <change afterPath="$PROJECT_DIR$/gluoncv/data/kinetics400/classification.py" afterDir="false" />
      <change afterPath="$PROJECT_DIR$/gluoncv/data/transforms/presets/alpha_pose.py" afterDir="false" />
      <change afterPath="$PROJECT_DIR$/gluoncv/data/transforms/presets/segmentation.py" afterDir="false" />
      <change afterPath="$PROJECT_DIR$/gluoncv/data/transforms/video.py" afterDir="false" />
      <change afterPath="$PROJECT_DIR$/gluoncv/data/ucf101/__init__.py" afterDir="false" />
      <change afterPath="$PROJECT_DIR$/gluoncv/data/ucf101/classification.py" afterDir="false" />
      <change afterPath="$PROJECT_DIR$/gluoncv/model_zoo/action_recognition/__init__.py" afterDir="false" />
      <change afterPath="$PROJECT_DIR$/gluoncv/model_zoo/action_recognition/inceptionv3_kinetics400.py" afterDir="false" />
      <change afterPath="$PROJECT_DIR$/gluoncv/model_zoo/action_recognition/inceptionv3_ucf101.py" afterDir="false" />
      <change afterPath="$PROJECT_DIR$/gluoncv/model_zoo/action_recognition/vgg16_ucf101.py" afterDir="false" />
      <change afterPath="$PROJECT_DIR$/gluoncv/model_zoo/alpha_pose/__init__.py" afterDir="false" />
      <change afterPath="$PROJECT_DIR$/gluoncv/model_zoo/alpha_pose/fast_pose.py" afterDir="false" />
      <change afterPath="$PROJECT_DIR$/gluoncv/model_zoo/alpha_pose/utils.py" afterDir="false" />
      <change afterPath="$PROJECT_DIR$/gluoncv/model_zoo/deeplabv3_plus.py" afterDir="false" />
      <change afterPath="$PROJECT_DIR$/gluoncv/model_zoo/mobilenetv3.py" afterDir="false" />
      <change afterPath="$PROJECT_DIR$/gluoncv/model_zoo/ssd/presets.py" afterDir="false" />
      <change afterPath="$PROJECT_DIR$/gluoncv/model_zoo/xception.py" afterDir="false" />
      <change afterPath="$PROJECT_DIR$/gluoncv/utils/compress_json.py" afterDir="false" />
      <change afterPath="$PROJECT_DIR$/gluoncv/utils/metrics/rcnn.py" afterDir="false" />
      <change afterPath="$PROJECT_DIR$/gluoncv/utils/sync_loader_helper.py" afterDir="false" />
      <change afterPath="$PROJECT_DIR$/gluoncv/utils/viz/network.py" afterDir="false" />
      <change afterPath="$PROJECT_DIR$/scripts/action-recognition/test_recognizer.py" afterDir="false" />
      <change afterPath="$PROJECT_DIR$/scripts/action-recognition/train_recognizer.py" afterDir="false" />
      <change afterPath="$PROJECT_DIR$/scripts/datasets/kinetics.py" afterDir="false" />
      <change afterPath="$PROJECT_DIR$/scripts/datasets/kinetics400.py" afterDir="false" />
      <change afterPath="$PROJECT_DIR$/scripts/datasets/ucf101.py" afterDir="false" />
      <change afterPath="$PROJECT_DIR$/scripts/instance/yolact/demo_yolact.py" afterDir="false" />
      <change afterPath="$PROJECT_DIR$/scripts/pose/alpha_pose/cam_demo.py" afterDir="false" />
      <change afterPath="$PROJECT_DIR$/scripts/pose/alpha_pose/coco.sh" afterDir="false" />
      <change afterPath="$PROJECT_DIR$/scripts/pose/alpha_pose/coco_dpg.sh" afterDir="false" />
      <change afterPath="$PROJECT_DIR$/scripts/pose/alpha_pose/demo.py" afterDir="false" />
      <change afterPath="$PROJECT_DIR$/scripts/pose/alpha_pose/train_alpha_pose.py" afterDir="false" />
      <change afterPath="$PROJECT_DIR$/scripts/pose/alpha_pose/validate.py" afterDir="false" />
      <change afterPath="$PROJECT_DIR$/scripts/pose/alpha_pose/validate.sh" afterDir="false" />
      <change afterPath="$PROJECT_DIR$/scripts/pose/alpha_pose/validate_tools.py" afterDir="false" />
      <change beforePath="$PROJECT_DIR$/.idea/gluon-cv.iml" beforeDir="false" afterPath="$PROJECT_DIR$/.idea/gluon-cv.iml" afterDir="false" />
      <change beforePath="$PROJECT_DIR$/.idea/misc.xml" beforeDir="false" afterPath="$PROJECT_DIR$/.idea/misc.xml" afterDir="false" />
      <change beforePath="$PROJECT_DIR$/.idea/workspace.xml" beforeDir="false" afterPath="$PROJECT_DIR$/.idea/workspace.xml" afterDir="false" />
      <change beforePath="$PROJECT_DIR$/Jenkinsfile" beforeDir="false" afterPath="$PROJECT_DIR$/Jenkinsfile" afterDir="false" />
      <change beforePath="$PROJECT_DIR$/MANIFEST.in" beforeDir="false" afterPath="$PROJECT_DIR$/MANIFEST.in" afterDir="false" />
      <change beforePath="$PROJECT_DIR$/README.md" beforeDir="false" afterPath="$PROJECT_DIR$/README.md" afterDir="false" />
      <change beforePath="$PROJECT_DIR$/docs/_static/css/custom.css" beforeDir="false" afterPath="$PROJECT_DIR$/docs/_static/css/custom.css" afterDir="false" />
      <change beforePath="$PROJECT_DIR$/docs/api/utils.rst" beforeDir="false" afterPath="$PROJECT_DIR$/docs/api/utils.rst" afterDir="false" />
      <change beforePath="$PROJECT_DIR$/docs/build.yml" beforeDir="false" afterPath="$PROJECT_DIR$/docs/build.yml" afterDir="false" />
      <change beforePath="$PROJECT_DIR$/docs/conf.py" beforeDir="false" afterPath="$PROJECT_DIR$/docs/conf.py" afterDir="false" />
      <change beforePath="$PROJECT_DIR$/docs/index.rst" beforeDir="false" afterPath="$PROJECT_DIR$/docs/index.rst" afterDir="false" />
      <change beforePath="$PROJECT_DIR$/docs/model_zoo/classification.rst" beforeDir="false" afterPath="$PROJECT_DIR$/docs/model_zoo/classification.rst" afterDir="false" />
      <change beforePath="$PROJECT_DIR$/docs/model_zoo/detection.rst" beforeDir="false" afterPath="$PROJECT_DIR$/docs/model_zoo/detection.rst" afterDir="false" />
      <change beforePath="$PROJECT_DIR$/docs/model_zoo/index.rst" beforeDir="false" afterPath="$PROJECT_DIR$/docs/model_zoo/index.rst" afterDir="false" />
      <change beforePath="$PROJECT_DIR$/docs/model_zoo/pose.rst" beforeDir="false" afterPath="$PROJECT_DIR$/docs/model_zoo/pose.rst" afterDir="false" />
      <change beforePath="$PROJECT_DIR$/docs/model_zoo/segmentation.rst" beforeDir="false" afterPath="$PROJECT_DIR$/docs/model_zoo/segmentation.rst" afterDir="false" />
      <change beforePath="$PROJECT_DIR$/docs/tutorials/classification/dive_deep_cifar10.py" beforeDir="false" afterPath="$PROJECT_DIR$/docs/tutorials/classification/dive_deep_cifar10.py" afterDir="false" />
      <change beforePath="$PROJECT_DIR$/docs/tutorials/datasets/imagenet.py" beforeDir="false" afterPath="$PROJECT_DIR$/docs/tutorials/datasets/imagenet.py" afterDir="false" />
      <change beforePath="$PROJECT_DIR$/docs/tutorials/deployment/int8_inference.py" beforeDir="false" afterPath="$PROJECT_DIR$/docs/tutorials/deployment/int8_inference.py" afterDir="false" />
      <change beforePath="$PROJECT_DIR$/docs/tutorials/detection/demo_webcam.py" beforeDir="false" afterPath="$PROJECT_DIR$/docs/tutorials/detection/demo_webcam.py" afterDir="false" />
      <change beforePath="$PROJECT_DIR$/docs/tutorials/detection/skip_fintune.py" beforeDir="false" afterPath="$PROJECT_DIR$/docs/tutorials/detection/skip_fintune.py" afterDir="false" />
      <change beforePath="$PROJECT_DIR$/docs/tutorials/index.rst" beforeDir="false" afterPath="$PROJECT_DIR$/docs/tutorials/index.rst" afterDir="false" />
      <change beforePath="$PROJECT_DIR$/docs/tutorials/instance/demo_mask_rcnn.py" beforeDir="false" afterPath="$PROJECT_DIR$/docs/tutorials/instance/demo_mask_rcnn.py" afterDir="false" />
      <change beforePath="$PROJECT_DIR$/docs/tutorials/pose/cam_demo.py" beforeDir="false" afterPath="$PROJECT_DIR$/docs/tutorials/pose/cam_demo.py" afterDir="false" />
      <change beforePath="$PROJECT_DIR$/docs/tutorials/pose/demo_simple_pose.py" beforeDir="false" afterPath="$PROJECT_DIR$/docs/tutorials/pose/demo_simple_pose.py" afterDir="false" />
      <change beforePath="$PROJECT_DIR$/docs/tutorials/pose/dive_deep_simple_pose.py" beforeDir="false" afterPath="$PROJECT_DIR$/docs/tutorials/pose/dive_deep_simple_pose.py" afterDir="false" />
      <change beforePath="$PROJECT_DIR$/docs/tutorials/segmentation/demo_deeplab.py" beforeDir="false" afterPath="$PROJECT_DIR$/docs/tutorials/segmentation/demo_deeplab.py" afterDir="false" />
      <change beforePath="$PROJECT_DIR$/docs/tutorials/segmentation/demo_fcn.py" beforeDir="false" afterPath="$PROJECT_DIR$/docs/tutorials/segmentation/demo_fcn.py" afterDir="false" />
      <change beforePath="$PROJECT_DIR$/docs/tutorials/segmentation/demo_psp.py" beforeDir="false" afterPath="$PROJECT_DIR$/docs/tutorials/segmentation/demo_psp.py" afterDir="false" />
      <change beforePath="$PROJECT_DIR$/docs/tutorials/segmentation/voc_sota.py" beforeDir="false" afterPath="$PROJECT_DIR$/docs/tutorials/segmentation/voc_sota.py" afterDir="false" />
      <change beforePath="$PROJECT_DIR$/gluoncv/data/__init__.py" beforeDir="false" afterPath="$PROJECT_DIR$/gluoncv/data/__init__.py" afterDir="false" />
      <change beforePath="$PROJECT_DIR$/gluoncv/data/dataloader.py" beforeDir="false" afterPath="$PROJECT_DIR$/gluoncv/data/dataloader.py" afterDir="false" />
      <change beforePath="$PROJECT_DIR$/gluoncv/data/mscoco/detection.py" beforeDir="false" afterPath="$PROJECT_DIR$/gluoncv/data/mscoco/detection.py" afterDir="false" />
      <change beforePath="$PROJECT_DIR$/gluoncv/data/mscoco/instance.py" beforeDir="false" afterPath="$PROJECT_DIR$/gluoncv/data/mscoco/instance.py" afterDir="false" />
      <change beforePath="$PROJECT_DIR$/gluoncv/data/mscoco/keypoints.py" beforeDir="false" afterPath="$PROJECT_DIR$/gluoncv/data/mscoco/keypoints.py" afterDir="false" />
      <change beforePath="$PROJECT_DIR$/gluoncv/data/mscoco/segmentation.py" beforeDir="false" afterPath="$PROJECT_DIR$/gluoncv/data/mscoco/segmentation.py" afterDir="false" />
      <change beforePath="$PROJECT_DIR$/gluoncv/data/segbase.py" beforeDir="false" afterPath="$PROJECT_DIR$/gluoncv/data/segbase.py" afterDir="false" />
      <change beforePath="$PROJECT_DIR$/gluoncv/data/transforms/__init__.py" beforeDir="false" afterPath="$PROJECT_DIR$/gluoncv/data/transforms/__init__.py" afterDir="false" />
      <change beforePath="$PROJECT_DIR$/gluoncv/data/transforms/bbox.py" beforeDir="false" afterPath="$PROJECT_DIR$/gluoncv/data/transforms/bbox.py" afterDir="false" />
      <change beforePath="$PROJECT_DIR$/gluoncv/data/transforms/block.py" beforeDir="false" afterPath="$PROJECT_DIR$/gluoncv/data/transforms/block.py" afterDir="false" />
      <change beforePath="$PROJECT_DIR$/gluoncv/data/transforms/mask.py" beforeDir="false" afterPath="$PROJECT_DIR$/gluoncv/data/transforms/mask.py" afterDir="false" />
      <change beforePath="$PROJECT_DIR$/gluoncv/data/transforms/pose.py" beforeDir="false" afterPath="$PROJECT_DIR$/gluoncv/data/transforms/pose.py" afterDir="false" />
      <change beforePath="$PROJECT_DIR$/gluoncv/data/transforms/presets/__init__.py" beforeDir="false" afterPath="$PROJECT_DIR$/gluoncv/data/transforms/presets/__init__.py" afterDir="false" />
      <change beforePath="$PROJECT_DIR$/gluoncv/data/transforms/presets/fcos.py" beforeDir="false" afterPath="$PROJECT_DIR$/gluoncv/data/transforms/presets/fcos.py" afterDir="false" />
      <change beforePath="$PROJECT_DIR$/gluoncv/data/transforms/presets/simple_pose.py" beforeDir="false" afterPath="$PROJECT_DIR$/gluoncv/data/transforms/presets/simple_pose.py" afterDir="false" />
      <change beforePath="$PROJECT_DIR$/gluoncv/data/transforms/presets/ssd.py" beforeDir="false" afterPath="$PROJECT_DIR$/gluoncv/data/transforms/presets/ssd.py" afterDir="false" />
      <change beforePath="$PROJECT_DIR$/gluoncv/data/transforms/presets/yolact.py" beforeDir="false" afterPath="$PROJECT_DIR$/gluoncv/data/transforms/presets/yolact.py" afterDir="false" />
      <change beforePath="$PROJECT_DIR$/gluoncv/loss.py" beforeDir="false" afterPath="$PROJECT_DIR$/gluoncv/loss.py" afterDir="false" />
      <change beforePath="$PROJECT_DIR$/gluoncv/model_zoo/__init__.py" beforeDir="false" afterPath="$PROJECT_DIR$/gluoncv/model_zoo/__init__.py" afterDir="false" />
      <change beforePath="$PROJECT_DIR$/gluoncv/model_zoo/deeplabv3.py" beforeDir="false" afterPath="$PROJECT_DIR$/gluoncv/model_zoo/deeplabv3.py" afterDir="false" />
      <change beforePath="$PROJECT_DIR$/gluoncv/model_zoo/faster_rcnn/faster_rcnn.py" beforeDir="false" afterPath="$PROJECT_DIR$/gluoncv/model_zoo/faster_rcnn/faster_rcnn.py" afterDir="false" />
      <change beforePath="$PROJECT_DIR$/gluoncv/model_zoo/fcn.py" beforeDir="false" afterPath="$PROJECT_DIR$/gluoncv/model_zoo/fcn.py" afterDir="false" />
      <change beforePath="$PROJECT_DIR$/gluoncv/model_zoo/inception.py" beforeDir="false" afterPath="$PROJECT_DIR$/gluoncv/model_zoo/inception.py" afterDir="false" />
      <change beforePath="$PROJECT_DIR$/gluoncv/model_zoo/mask_fcos/fcos_target.py" beforeDir="false" afterPath="$PROJECT_DIR$/gluoncv/model_zoo/mask_fcos/fcos_target.py" afterDir="false" />
      <change beforePath="$PROJECT_DIR$/gluoncv/model_zoo/mask_fcos/mask_fcos.py" beforeDir="false" afterPath="$PROJECT_DIR$/gluoncv/model_zoo/mask_fcos/mask_fcos.py" afterDir="false" />
      <change beforePath="$PROJECT_DIR$/gluoncv/model_zoo/mask_rcnn/mask_rcnn.py" beforeDir="false" afterPath="$PROJECT_DIR$/gluoncv/model_zoo/mask_rcnn/mask_rcnn.py" afterDir="false" />
      <change beforePath="$PROJECT_DIR$/gluoncv/model_zoo/mobilenet.py" beforeDir="false" afterPath="$PROJECT_DIR$/gluoncv/model_zoo/mobilenet.py" afterDir="false" />
      <change beforePath="$PROJECT_DIR$/gluoncv/model_zoo/model_store.py" beforeDir="false" afterPath="$PROJECT_DIR$/gluoncv/model_zoo/model_store.py" afterDir="false" />
      <change beforePath="$PROJECT_DIR$/gluoncv/model_zoo/model_zoo.py" beforeDir="false" afterPath="$PROJECT_DIR$/gluoncv/model_zoo/model_zoo.py" afterDir="false" />
      <change beforePath="$PROJECT_DIR$/gluoncv/model_zoo/pspnet.py" beforeDir="false" afterPath="$PROJECT_DIR$/gluoncv/model_zoo/pspnet.py" afterDir="false" />
      <change beforePath="$PROJECT_DIR$/gluoncv/model_zoo/quantized/quantized.py" beforeDir="false" afterPath="$PROJECT_DIR$/gluoncv/model_zoo/quantized/quantized.py" afterDir="false" />
      <change beforePath="$PROJECT_DIR$/gluoncv/model_zoo/rcnn/rcnn.py" beforeDir="false" afterPath="$PROJECT_DIR$/gluoncv/model_zoo/rcnn/rcnn.py" afterDir="false" />
      <change beforePath="$PROJECT_DIR$/gluoncv/model_zoo/residual_attentionnet.py" beforeDir="false" afterPath="$PROJECT_DIR$/gluoncv/model_zoo/residual_attentionnet.py" afterDir="false" />
      <change beforePath="$PROJECT_DIR$/gluoncv/model_zoo/resnetv1b.py" beforeDir="false" afterPath="$PROJECT_DIR$/gluoncv/model_zoo/resnetv1b.py" afterDir="false" />
      <change beforePath="$PROJECT_DIR$/gluoncv/model_zoo/resnext.py" beforeDir="false" afterPath="$PROJECT_DIR$/gluoncv/model_zoo/resnext.py" afterDir="false" />
      <change beforePath="$PROJECT_DIR$/gluoncv/model_zoo/rpn/anchor.py" beforeDir="false" afterPath="$PROJECT_DIR$/gluoncv/model_zoo/rpn/anchor.py" afterDir="false" />
      <change beforePath="$PROJECT_DIR$/gluoncv/model_zoo/rpn/proposal.py" beforeDir="false" afterPath="$PROJECT_DIR$/gluoncv/model_zoo/rpn/proposal.py" afterDir="false" />
      <change beforePath="$PROJECT_DIR$/gluoncv/model_zoo/rpn/rpn_target.py" beforeDir="false" afterPath="$PROJECT_DIR$/gluoncv/model_zoo/rpn/rpn_target.py" afterDir="false" />
      <change beforePath="$PROJECT_DIR$/gluoncv/model_zoo/segbase.py" beforeDir="false" afterPath="$PROJECT_DIR$/gluoncv/model_zoo/segbase.py" afterDir="false" />
      <change beforePath="$PROJECT_DIR$/gluoncv/model_zoo/senet.py" beforeDir="false" afterPath="$PROJECT_DIR$/gluoncv/model_zoo/senet.py" afterDir="false" />
      <change beforePath="$PROJECT_DIR$/gluoncv/model_zoo/ssd/__init__.py" beforeDir="false" afterPath="$PROJECT_DIR$/gluoncv/model_zoo/ssd/__init__.py" afterDir="false" />
      <change beforePath="$PROJECT_DIR$/gluoncv/model_zoo/ssd/ssd.py" beforeDir="false" afterPath="$PROJECT_DIR$/gluoncv/model_zoo/ssd/ssd.py" afterDir="false" />
      <change beforePath="$PROJECT_DIR$/gluoncv/model_zoo/yolact/yolact.py" beforeDir="false" afterPath="$PROJECT_DIR$/gluoncv/model_zoo/yolact/yolact.py" afterDir="false" />
      <change beforePath="$PROJECT_DIR$/gluoncv/model_zoo/yolo/yolo3.py" beforeDir="false" afterPath="$PROJECT_DIR$/gluoncv/model_zoo/yolo/yolo3.py" afterDir="false" />
      <change beforePath="$PROJECT_DIR$/gluoncv/model_zoo/yolo/yolo_target.py" beforeDir="false" afterPath="$PROJECT_DIR$/gluoncv/model_zoo/yolo/yolo_target.py" afterDir="false" />
      <change beforePath="$PROJECT_DIR$/gluoncv/nn/__init__.py" beforeDir="false" afterPath="$PROJECT_DIR$/gluoncv/nn/__init__.py" afterDir="false" />
      <change beforePath="$PROJECT_DIR$/gluoncv/nn/bbox.py" beforeDir="false" afterPath="$PROJECT_DIR$/gluoncv/nn/bbox.py" afterDir="false" />
      <change beforePath="$PROJECT_DIR$/gluoncv/nn/block.py" beforeDir="false" afterPath="$PROJECT_DIR$/gluoncv/nn/block.py" afterDir="false" />
      <change beforePath="$PROJECT_DIR$/gluoncv/nn/coder.py" beforeDir="false" afterPath="$PROJECT_DIR$/gluoncv/nn/coder.py" afterDir="false" />
      <change beforePath="$PROJECT_DIR$/gluoncv/nn/feature.py" beforeDir="false" afterPath="$PROJECT_DIR$/gluoncv/nn/feature.py" afterDir="false" />
      <change beforePath="$PROJECT_DIR$/gluoncv/nn/sampler.py" beforeDir="false" afterPath="$PROJECT_DIR$/gluoncv/nn/sampler.py" afterDir="false" />
      <change beforePath="$PROJECT_DIR$/gluoncv/utils/__init__.py" beforeDir="false" afterPath="$PROJECT_DIR$/gluoncv/utils/__init__.py" afterDir="false" />
      <change beforePath="$PROJECT_DIR$/gluoncv/utils/bbox.py" beforeDir="false" afterPath="$PROJECT_DIR$/gluoncv/utils/bbox.py" afterDir="false" />
      <change beforePath="$PROJECT_DIR$/gluoncv/utils/filesystem.py" beforeDir="false" afterPath="$PROJECT_DIR$/gluoncv/utils/filesystem.py" afterDir="false" />
      <change beforePath="$PROJECT_DIR$/gluoncv/utils/metrics/coco_keypoints.py" beforeDir="false" afterPath="$PROJECT_DIR$/gluoncv/utils/metrics/coco_keypoints.py" afterDir="false" />
      <change beforePath="$PROJECT_DIR$/gluoncv/utils/metrics/segmentation.py" beforeDir="false" afterPath="$PROJECT_DIR$/gluoncv/utils/metrics/segmentation.py" afterDir="false" />
      <change beforePath="$PROJECT_DIR$/gluoncv/utils/metrics/voc_detection.py" beforeDir="false" afterPath="$PROJECT_DIR$/gluoncv/utils/metrics/voc_detection.py" afterDir="false" />
      <change beforePath="$PROJECT_DIR$/gluoncv/utils/parallel.py" beforeDir="false" afterPath="$PROJECT_DIR$/gluoncv/utils/parallel.py" afterDir="false" />
      <change beforePath="$PROJECT_DIR$/gluoncv/utils/viz/__init__.py" beforeDir="false" afterPath="$PROJECT_DIR$/gluoncv/utils/viz/__init__.py" afterDir="false" />
      <change beforePath="$PROJECT_DIR$/gluoncv/utils/viz/bbox.py" beforeDir="false" afterPath="$PROJECT_DIR$/gluoncv/utils/viz/bbox.py" afterDir="false" />
      <change beforePath="$PROJECT_DIR$/gluoncv/utils/viz/image.py" beforeDir="false" afterPath="$PROJECT_DIR$/gluoncv/utils/viz/image.py" afterDir="false" />
      <change beforePath="$PROJECT_DIR$/gluoncv/utils/viz/keypoints.py" beforeDir="false" afterPath="$PROJECT_DIR$/gluoncv/utils/viz/keypoints.py" afterDir="false" />
      <change beforePath="$PROJECT_DIR$/gluoncv/utils/viz/mask.py" beforeDir="false" afterPath="$PROJECT_DIR$/gluoncv/utils/viz/mask.py" afterDir="false" />
      <change beforePath="$PROJECT_DIR$/scripts/classification/imagenet/README.md" beforeDir="false" afterPath="$PROJECT_DIR$/scripts/classification/imagenet/README.md" afterDir="false" />
      <change beforePath="$PROJECT_DIR$/scripts/classification/imagenet/demo_imagenet.py" beforeDir="false" afterPath="$PROJECT_DIR$/scripts/classification/imagenet/demo_imagenet.py" afterDir="false" />
      <change beforePath="$PROJECT_DIR$/scripts/classification/imagenet/train_imagenet.py" beforeDir="false" afterPath="$PROJECT_DIR$/scripts/classification/imagenet/train_imagenet.py" afterDir="false" />
      <change beforePath="$PROJECT_DIR$/scripts/classification/imagenet/train_imagenet_nasnet.py" beforeDir="false" afterPath="$PROJECT_DIR$/scripts/classification/imagenet/train_imagenet_nasnet.py" afterDir="false" />
      <change beforePath="$PROJECT_DIR$/scripts/classification/imagenet/verify_pretrained.py" beforeDir="false" afterPath="$PROJECT_DIR$/scripts/classification/imagenet/verify_pretrained.py" afterDir="false" />
      <change beforePath="$PROJECT_DIR$/scripts/datasets/market1501.py" beforeDir="false" afterPath="$PROJECT_DIR$/scripts/datasets/market1501.py" afterDir="false" />
      <change beforePath="$PROJECT_DIR$/scripts/detection/demo_webcam_run.py" beforeDir="false" afterPath="$PROJECT_DIR$/scripts/detection/demo_webcam_run.py" afterDir="false" />
      <change beforePath="$PROJECT_DIR$/scripts/detection/faster_rcnn/README.md" beforeDir="false" afterPath="$PROJECT_DIR$/scripts/detection/faster_rcnn/README.md" afterDir="false" />
      <change beforePath="$PROJECT_DIR$/scripts/detection/faster_rcnn/train_faster_rcnn.py" beforeDir="false" afterPath="$PROJECT_DIR$/scripts/detection/faster_rcnn/train_faster_rcnn.py" afterDir="false" />
      <change beforePath="$PROJECT_DIR$/scripts/detection/faster_rcnn/train_faster_rcnn_peleenet.py" beforeDir="false" afterPath="$PROJECT_DIR$/scripts/detection/faster_rcnn/train_faster_rcnn_peleenet.py" afterDir="false" />
      <change beforePath="$PROJECT_DIR$/scripts/detection/fcos/train_fcos.py" beforeDir="false" afterPath="$PROJECT_DIR$/scripts/detection/fcos/train_fcos.py" afterDir="false" />
      <change beforePath="$PROJECT_DIR$/scripts/detection/ssd/README.md" beforeDir="false" afterPath="$PROJECT_DIR$/scripts/detection/ssd/README.md" afterDir="false" />
      <change beforePath="$PROJECT_DIR$/scripts/detection/ssd/eval_ssd.py" beforeDir="false" afterPath="$PROJECT_DIR$/scripts/detection/ssd/eval_ssd.py" afterDir="false" />
>>>>>>> 836fe12c
      <change beforePath="$PROJECT_DIR$/scripts/detection/ssd/train_ssd.py" beforeDir="false" afterPath="$PROJECT_DIR$/scripts/detection/ssd/train_ssd.py" afterDir="false" />
      <change beforePath="$PROJECT_DIR$/scripts/gan/cycle_gan/README.md" beforeDir="false" afterPath="$PROJECT_DIR$/scripts/gan/cycle_gan/README.md" afterDir="false" />
      <change beforePath="$PROJECT_DIR$/scripts/gan/cycle_gan/train_cgan.py" beforeDir="false" afterPath="$PROJECT_DIR$/scripts/gan/cycle_gan/train_cgan.py" afterDir="false" />
      <change beforePath="$PROJECT_DIR$/scripts/gan/srgan/train_srgan.py" beforeDir="false" afterPath="$PROJECT_DIR$/scripts/gan/srgan/train_srgan.py" afterDir="false" />
      <change beforePath="$PROJECT_DIR$/scripts/instance/mask_fcos/train_mask_fcos.py" beforeDir="false" afterPath="$PROJECT_DIR$/scripts/instance/mask_fcos/train_mask_fcos.py" afterDir="false" />
      <change beforePath="$PROJECT_DIR$/scripts/instance/mask_rcnn/demo_mask_rcnn.py" beforeDir="false" afterPath="$PROJECT_DIR$/scripts/instance/mask_rcnn/demo_mask_rcnn.py" afterDir="false" />
      <change beforePath="$PROJECT_DIR$/scripts/instance/mask_rcnn/train_mask_rcnn.py" beforeDir="false" afterPath="$PROJECT_DIR$/scripts/instance/mask_rcnn/train_mask_rcnn.py" afterDir="false" />
<<<<<<< HEAD
      <change beforePath="$PROJECT_DIR$/scripts/instance/yolact/demo_yolact.py" beforeDir="false" afterPath="$PROJECT_DIR$/scripts/instance/yolact/demo_yolact.py" afterDir="false" />
      <change beforePath="$PROJECT_DIR$/scripts/instance/yolact/train_yolact.py" beforeDir="false" afterPath="$PROJECT_DIR$/scripts/instance/yolact/train_yolact.py" afterDir="false" />
      <change beforePath="$PROJECT_DIR$/scripts/segmentation/test.py" beforeDir="false" afterPath="$PROJECT_DIR$/scripts/segmentation/test.py" afterDir="false" />
      <change beforePath="$PROJECT_DIR$/train_faster_rcnn_peleenet.py" beforeDir="false" afterPath="$PROJECT_DIR$/train_faster_rcnn_peleenet.py" afterDir="false" />
=======
      <change beforePath="$PROJECT_DIR$/scripts/instance/yolact/train_yolact.py" beforeDir="false" afterPath="$PROJECT_DIR$/scripts/instance/yolact/train_yolact.py" afterDir="false" />
      <change beforePath="$PROJECT_DIR$/scripts/pose/simple_pose/cam_demo.py" beforeDir="false" afterPath="$PROJECT_DIR$/scripts/pose/simple_pose/cam_demo.py" afterDir="false" />
      <change beforePath="$PROJECT_DIR$/scripts/pose/simple_pose/convert_validate.sh" beforeDir="false" />
      <change beforePath="$PROJECT_DIR$/scripts/pose/simple_pose/train_simple_pose.py" beforeDir="false" afterPath="$PROJECT_DIR$/scripts/pose/simple_pose/train_simple_pose.py" afterDir="false" />
      <change beforePath="$PROJECT_DIR$/scripts/pose/simple_pose/validate.py" beforeDir="false" afterPath="$PROJECT_DIR$/scripts/pose/simple_pose/validate.py" afterDir="false" />
      <change beforePath="$PROJECT_DIR$/scripts/segmentation/README.md" beforeDir="false" afterPath="$PROJECT_DIR$/scripts/segmentation/README.md" afterDir="false" />
      <change beforePath="$PROJECT_DIR$/scripts/segmentation/test.py" beforeDir="false" afterPath="$PROJECT_DIR$/scripts/segmentation/test.py" afterDir="false" />
      <change beforePath="$PROJECT_DIR$/scripts/segmentation/train.py" beforeDir="false" afterPath="$PROJECT_DIR$/scripts/segmentation/train.py" afterDir="false" />
      <change beforePath="$PROJECT_DIR$/setup.py" beforeDir="false" afterPath="$PROJECT_DIR$/setup.py" afterDir="false" />
      <change beforePath="$PROJECT_DIR$/tests/py2.yml" beforeDir="false" afterPath="$PROJECT_DIR$/tests/py2.yml" afterDir="false" />
      <change beforePath="$PROJECT_DIR$/tests/py3.yml" beforeDir="false" afterPath="$PROJECT_DIR$/tests/py3.yml" afterDir="false" />
      <change beforePath="$PROJECT_DIR$/tests/unittests/test_model_zoo.py" beforeDir="false" afterPath="$PROJECT_DIR$/tests/unittests/test_model_zoo.py" afterDir="false" />
      <change beforePath="$PROJECT_DIR$/tests/unittests/test_utils_viz.py" beforeDir="false" afterPath="$PROJECT_DIR$/tests/unittests/test_utils_viz.py" afterDir="false" />
      <change beforePath="$PROJECT_DIR$/train_mask_fcos.py" beforeDir="false" afterPath="$PROJECT_DIR$/train_mask_fcos.py" afterDir="false" />
      <change beforePath="$PROJECT_DIR$/train_yolact.py" beforeDir="false" afterPath="$PROJECT_DIR$/train_yolact.py" afterDir="false" />
>>>>>>> 836fe12c
    </list>
    <option name="EXCLUDED_CONVERTED_TO_IGNORED" value="true" />
    <option name="SHOW_DIALOG" value="false" />
    <option name="HIGHLIGHT_CONFLICTS" value="true" />
    <option name="HIGHLIGHT_NON_ACTIVE_CHANGELIST" value="false" />
    <option name="LAST_RESOLUTION" value="IGNORE" />
  </component>
  <component name="FUSProjectUsageTrigger">
    <session id="36765941">
      <usages-collector id="statistics.lifecycle.project">
        <counts>
          <entry key="project.closed" value="14" />
          <entry key="project.open.time.0" value="3" />
          <entry key="project.open.time.10" value="1" />
          <entry key="project.open.time.3" value="12" />
          <entry key="project.open.time.4" value="4" />
          <entry key="project.opened" value="20" />
        </counts>
      </usages-collector>
      <usages-collector id="statistics.file.extensions.edit">
        <counts>
          <entry key="Python Console" value="4960" />
          <entry key="py" value="6514" />
        </counts>
      </usages-collector>
      <usages-collector id="statistics.file.types.edit">
        <counts>
          <entry key="Python" value="11474" />
        </counts>
      </usages-collector>
      <usages-collector id="statistics.file.extensions.open">
        <counts>
          <entry key="py" value="110" />
        </counts>
      </usages-collector>
      <usages-collector id="statistics.file.types.open">
        <counts>
          <entry key="Python" value="110" />
        </counts>
      </usages-collector>
    </session>
  </component>
  <component name="FileEditorManager">
    <leaf SIDE_TABS_SIZE_LIMIT_KEY="375">
<<<<<<< HEAD
      <file leaf-file-name="train_yolact.py" pinned="false" current-in-tab="false">
        <entry file="file://$PROJECT_DIR$/train_yolact.py">
          <provider selected="true" editor-type-id="text-editor">
            <state relative-caret-position="-23">
              <caret line="145" selection-start-line="145" selection-end-line="145" />
              <folding>
                <element signature="e#16#31#0" expanded="true" />
              </folding>
            </state>
          </provider>
        </entry>
      </file>
      <file leaf-file-name="train_mask_rcnn.py" pinned="false" current-in-tab="false">
        <entry file="file://$PROJECT_DIR$/scripts/instance/mask_rcnn/train_mask_rcnn.py">
          <provider selected="true" editor-type-id="text-editor">
            <state relative-caret-position="195">
              <caret line="120" column="39" selection-start-line="120" selection-start-column="21" selection-end-line="120" selection-end-column="39" />
            </state>
          </provider>
        </entry>
      </file>
      <file leaf-file-name="coco_instance.py" pinned="false" current-in-tab="false">
        <entry file="file://$PROJECT_DIR$/gluoncv/utils/metrics/coco_instance.py">
          <provider selected="true" editor-type-id="text-editor">
            <state relative-caret-position="386">
              <caret line="118" column="27" selection-start-line="118" selection-start-column="18" selection-end-line="118" selection-end-column="27" />
              <folding>
                <element signature="e#54#92#0" expanded="true" />
=======
      <file pinned="false" current-in-tab="true">
        <entry file="file://$PROJECT_DIR$/train_mask_fcos.py">
          <provider selected="true" editor-type-id="text-editor">
            <state relative-caret-position="212">
              <caret line="345" column="34" lean-forward="true" selection-start-line="345" selection-start-column="34" selection-end-line="345" selection-end-column="34" />
              <folding>
                <element signature="e#49#58#0" expanded="true" />
>>>>>>> 836fe12c
              </folding>
            </state>
          </provider>
        </entry>
      </file>
<<<<<<< HEAD
      <file leaf-file-name="cocoeval.py" pinned="false" current-in-tab="true">
        <entry file="file://$USER_HOME$/.local/lib/python3.6/site-packages/pycocotools/cocoeval.py">
          <provider selected="true" editor-type-id="text-editor">
            <state relative-caret-position="3910">
              <caret line="235" column="19" selection-start-line="235" selection-start-column="8" selection-end-line="235" selection-end-column="19" />
            </state>
          </provider>
        </entry>
      </file>
      <file leaf-file-name="train_faster_rcnn_copy.py" pinned="false" current-in-tab="false">
        <entry file="file://$PROJECT_DIR$/scripts/detection/faster_rcnn/train_faster_rcnn_copy.py">
          <provider selected="true" editor-type-id="text-editor">
            <state relative-caret-position="7752">
              <caret line="457" selection-start-line="457" selection-end-line="457" />
=======
      <file pinned="false" current-in-tab="false">
        <entry file="file://$PROJECT_DIR$/gluoncv/nn/feature.py">
          <provider selected="true" editor-type-id="text-editor">
            <state relative-caret-position="-1258">
              <caret line="271" column="91" selection-start-line="271" selection-start-column="91" selection-end-line="271" selection-end-column="91" />
>>>>>>> 836fe12c
            </state>
          </provider>
        </entry>
      </file>
<<<<<<< HEAD
      <file leaf-file-name="yolact.py" pinned="false" current-in-tab="false">
        <entry file="file://$PROJECT_DIR$/gluoncv/data/transforms/presets/yolact.py">
          <provider selected="true" editor-type-id="text-editor">
            <state relative-caret-position="3118">
              <caret line="206" column="16" selection-start-line="206" selection-start-column="16" selection-end-line="206" selection-end-column="16" />
              <folding>
                <element signature="e#64#102#0" expanded="true" />
              </folding>
=======
      <file pinned="false" current-in-tab="false">
        <entry file="file://$PROJECT_DIR$/gluoncv/utils/metrics/coco_instance.py">
          <provider selected="true" editor-type-id="text-editor">
            <state relative-caret-position="497">
              <caret line="122" column="23" selection-start-line="122" selection-start-column="23" selection-end-line="122" selection-end-column="23" />
>>>>>>> 836fe12c
            </state>
          </provider>
        </entry>
      </file>
<<<<<<< HEAD
      <file leaf-file-name="protomask.py" pinned="false" current-in-tab="false">
        <entry file="file://$PROJECT_DIR$/gluoncv/nn/protomask.py">
          <provider selected="true" editor-type-id="text-editor">
            <state relative-caret-position="425">
              <caret line="27" column="57" selection-start-line="27" selection-start-column="57" selection-end-line="27" selection-end-column="57" />
              <folding>
                <element signature="e#0#38#0" expanded="true" />
              </folding>
=======
      <file pinned="false" current-in-tab="false">
        <entry file="file://$PROJECT_DIR$/gluoncv/model_zoo/mask_fcos/fcos_target.py">
          <provider selected="true" editor-type-id="text-editor">
            <state relative-caret-position="2125">
              <caret line="134" selection-start-line="134" selection-end-line="134" />
>>>>>>> 836fe12c
            </state>
          </provider>
        </entry>
      </file>
<<<<<<< HEAD
      <file leaf-file-name="train_ssd.py" pinned="false" current-in-tab="false">
        <entry file="file://$PROJECT_DIR$/scripts/detection/ssd/train_ssd.py">
          <provider selected="true" editor-type-id="text-editor">
            <state relative-caret-position="5797">
              <caret line="366" selection-start-line="366" selection-end-line="366" />
              <folding>
                <element signature="e#16#31#0" expanded="true" />
              </folding>
            </state>
          </provider>
        </entry>
      </file>
      <file leaf-file-name="ssd.py" pinned="false" current-in-tab="false">
        <entry file="file://$PROJECT_DIR$/gluoncv/model_zoo/ssd/ssd.py">
          <provider selected="true" editor-type-id="text-editor">
            <state relative-caret-position="314">
              <caret line="235" selection-start-line="235" selection-end-line="235" />
              <folding>
                <element signature="e#38#76#0" expanded="true" />
              </folding>
            </state>
          </provider>
        </entry>
      </file>
      <file leaf-file-name="model_zoo.py" pinned="false" current-in-tab="false">
        <entry file="file://$PROJECT_DIR$/gluoncv/model_zoo/model_zoo.py">
          <provider selected="true" editor-type-id="text-editor">
            <state relative-caret-position="4318">
              <caret line="287" selection-start-line="287" selection-end-line="287" />
              <folding>
                <element signature="e#167#189#0" expanded="true" />
=======
      <file pinned="false" current-in-tab="false">
        <entry file="file://$PROJECT_DIR$/gluoncv/loss.py">
          <provider selected="true" editor-type-id="text-editor">
            <state relative-caret-position="421">
              <caret line="680" column="34" selection-start-line="680" selection-start-column="34" selection-end-line="680" selection-end-column="34" />
              <folding>
                <element signature="e#131#169#0" expanded="true" />
                <marker date="1566460790633" expanded="true" signature="30210:30211" ph="..." />
>>>>>>> 836fe12c
              </folding>
            </state>
          </provider>
        </entry>
      </file>
    </leaf>
  </component>
  <component name="FileTemplateManagerImpl">
    <option name="RECENT_TEMPLATES">
      <list>
        <option value="Python Script" />
      </list>
    </option>
  </component>
  <component name="FindInProjectRecents">
    <findStrings>
<<<<<<< HEAD
      <find>CapsPredictor</find>
      <find>_load_label</find>
      <find>bbox_xywh_to_xyxy</find>
      <find>bf</find>
      <find>net</find>
      <find>ssd</find>
      <find>batchify_fn</find>
      <find>mbox_loss</find>
      <find>masks</find>
      <find>ce_metric</find>
      <find>eval_metric</find>
      <find>args</find>
      <find>val_data</find>
      <find>fpn_filters</find>
      <find>mask</find>
      <find>ib</find>
      <find>split_and_load</find>
      <find>return</find>
      <find>det_bboxes</find>
      <find>features</find>
      <find>_filename</find>
      <find>_gts</find>
      <find>cocoGt</find>
      <find>_results</find>
      <find>COCOInstanceMetric</find>
      <find>width</find>
      <find>scores</find>
      <find>mask_lambd</find>
      <find>&gt;</find>
      <find>executor</find>
=======
      <find>faiss</find>
      <find>provider</find>
      <find>npoints</find>
      <find>pointnet</find>
      <find>ctx</find>
      <find>val_data</find>
      <find>get_model</find>
      <find>YOLOV3</find>
      <find>total_filter</find>
      <find>cpu</find>
      <find>nDenseBlocks</find>
      <find>stage_index</find>
      <find>features</find>
      <find>_im_size</find>
      <find>CIFAR100</find>
      <find>cifar100</find>
      <find>100</find>
      <find>10</find>
      <find>classes</find>
      <find>num_classes</find>
      <find>max_size</find>
      <find>_max_size</find>
      <find>FCOSTargetGenerator</find>
      <find>_scale</find>
      <find>COCOInstanceMetric</find>
      <find>lr_warmup</find>
      <find>cls</find>
      <find>global</find>
      <find>eval_metric</find>
      <find>logname</find>
>>>>>>> 836fe12c
    </findStrings>
  </component>
  <component name="Git.Settings">
    <option name="RECENT_GIT_ROOT_PATH" value="$PROJECT_DIR$" />
  </component>
  <component name="IdeDocumentHistory">
    <option name="CHANGED_PATHS">
      <list>
<<<<<<< HEAD
=======
        <option value="$PROJECT_DIR$/gluoncv/data/modelnet10/provider.py" />
        <option value="$PROJECT_DIR$/scripts/instance/mask_rcnn/train_mask_rcnn.py" />
        <option value="$PROJECT_DIR$/gluoncv/data/__init__.py" />
        <option value="$PROJECT_DIR$/gluoncv/data/modelnet10/__init__.py" />
        <option value="$PROJECT_DIR$/gluoncv/data/modelnet10/modelnet_dataset.py" />
        <option value="$PROJECT_DIR$/gluoncv/data/modelnet10/pc_tranforms.py" />
        <option value="$PROJECT_DIR$/gluoncv/data/transforms/__init__.py" />
        <option value="$PROJECT_DIR$/gluoncv/data/modelnet/__init__.py" />
        <option value="$PROJECT_DIR$/gluoncv/data/modelnet/pc_tranforms.py" />
        <option value="$PROJECT_DIR$/gluoncv/data/shapenet/shapenet3d.py" />
        <option value="$PROJECT_DIR$/scripts/classification/pointcloud/train_pointnet.py" />
        <option value="$PROJECT_DIR$/scripts/detection/yolo/train_yolo3.py" />
        <option value="$PROJECT_DIR$/gluoncv/data/modelnet/modelnet_dataset.py" />
        <option value="$PROJECT_DIR$/gluoncv/model_zoo/yolo/yolo3.py" />
        <option value="$PROJECT_DIR$/gluoncv/model_zoo/resnet.py" />
        <option value="$PROJECT_DIR$/gluoncv/model_zoo/mobilenet.py" />
        <option value="$PROJECT_DIR$/gluoncv/model_zoo/peleenet.py" />
        <option value="$PROJECT_DIR$/scripts/detection/ssd/demo_ssd.py" />
        <option value="$PROJECT_DIR$/scripts/classification/cifar/CapsDense.py" />
        <option value="$PROJECT_DIR$/scripts/classification/cifar/train_cifar10_copy2.py" />
>>>>>>> 836fe12c
        <option value="$PROJECT_DIR$/scripts/classification/cifar/train_cifar10_copy.py" />
        <option value="$PROJECT_DIR$/scripts/classification/cifar/train_cifar10.py" />
        <option value="$PROJECT_DIR$/gluoncv/model_zoo/rcnn/rcnn.py" />
<<<<<<< HEAD
        <option value="$PROJECT_DIR$/gluoncv/utils/viz/bbox.py" />
        <option value="$PROJECT_DIR$/scripts/detection/faster_rcnn/train_faster_rcnn_copy.py" />
        <option value="$PROJECT_DIR$/main.py" />
        <option value="$PROJECT_DIR$/gluoncv/model_zoo/faster_rcnn/__init__.py" />
        <option value="$PROJECT_DIR$/scripts/detection/faster_rcnn/train_faster_rcnn_peleenet.py" />
        <option value="$PROJECT_DIR$/gluoncv/model_zoo/rcnn/opts.py" />
        <option value="$PROJECT_DIR$/train_faster_rcnn_peleenet.py" />
        <option value="$PROJECT_DIR$/gluoncv/nn/predictor.py" />
        <option value="$PROJECT_DIR$/gluoncv/model_zoo/peleenet.py" />
        <option value="$PROJECT_DIR$/train_ssd.py" />
        <option value="$PROJECT_DIR$/gluoncv/data/kitti/__init__.py" />
        <option value="$PROJECT_DIR$/gluoncv/data/kitti/detection.py" />
        <option value="$PROJECT_DIR$/gluoncv/data/kitti/kitti_util.py" />
        <option value="$PROJECT_DIR$/gluoncv/data/__init__.py" />
        <option value="$PROJECT_DIR$/gluoncv/model_zoo/ssd/__init__.py" />
        <option value="$PROJECT_DIR$/gluoncv/nn/__init__.py" />
        <option value="$PROJECT_DIR$/gluoncv/model_zoo/ssd/ssdexpand.py" />
        <option value="$PROJECT_DIR$/gluoncv/data/mscoco/instance.py" />
        <option value="$PROJECT_DIR$/gluoncv/model_zoo/yolact/anchor.py" />
        <option value="$PROJECT_DIR$/gluoncv/model_zoo/__init__.py" />
        <option value="$PROJECT_DIR$/gluoncv/model_zoo/yolact/__init__.py" />
        <option value="$PROJECT_DIR$/gluoncv/utils/utils.py" />
        <option value="$PROJECT_DIR$/gluoncv/model_zoo/yolact/target.py" />
        <option value="$PROJECT_DIR$/gluoncv/model_zoo/faster_rcnn/faster_rcnn.py" />
        <option value="$PROJECT_DIR$/scripts/detection/faster_rcnn/demo_faster_rcnn.py" />
        <option value="$PROJECT_DIR$/scripts/detection/fcos/train_fcos.py" />
        <option value="$PROJECT_DIR$/gluoncv/model_zoo/fcos/fcos_target.py" />
        <option value="$PROJECT_DIR$/gluoncv/data/transforms/presets/fcos.py" />
        <option value="$PROJECT_DIR$/gluoncv/model_zoo/fcos/fcos.py" />
        <option value="$PROJECT_DIR$/gluoncv/utils/metrics/coco_instance.py" />
        <option value="$PROJECT_DIR$/gluoncv/data/transforms/mask.py" />
        <option value="$PROJECT_DIR$/scripts/instance/yolact/demo_yolact.py" />
        <option value="$PROJECT_DIR$/gluoncv/loss.py" />
        <option value="$PROJECT_DIR$/gluoncv/data/transforms/presets/yolact.py" />
        <option value="$PROJECT_DIR$/gluoncv/model_zoo/model_zoo.py" />
        <option value="$PROJECT_DIR$/gluoncv/model_zoo/ssd/ssd.py" />
        <option value="$PROJECT_DIR$/gluoncv/data/transforms/presets/__init__.py" />
        <option value="$PROJECT_DIR$/scripts/detection/faster_rcnn/train_faster_rcnn.py" />
        <option value="$PROJECT_DIR$/gluoncv/nn/feature.py" />
        <option value="$PROJECT_DIR$/gluoncv/utils/viz/mask.py" />
        <option value="$PROJECT_DIR$/gluoncv/utils/viz/__init__.py" />
        <option value="$PROJECT_DIR$/scripts/segmentation/test.py" />
        <option value="$PROJECT_DIR$/gluoncv/nn/sge.py" />
        <option value="$PROJECT_DIR$/gluoncv/model_zoo/yolact/yolact.py" />
        <option value="$PROJECT_DIR$/scripts/instance/yolact/train_yolact.py" />
        <option value="$PROJECT_DIR$/gluoncv/nn/protomask.py" />
        <option value="$PROJECT_DIR$/scripts/detection/ssd/train_ssd.py" />
        <option value="$PROJECT_DIR$/scripts/instance/mask_rcnn/train_mask_rcnn.py" />
        <option value="$PROJECT_DIR$/train_yolact.py" />
=======
        <option value="$PROJECT_DIR$/scripts/detection/faster_rcnn/train_faster_rcnn_peleenet.py" />
        <option value="$PROJECT_DIR$/train_faster_rcnn.py" />
        <option value="$PROJECT_DIR$/gluoncv/model_zoo/fcos/__init__.py" />
        <option value="$PROJECT_DIR$/gluoncv/data/transforms/presets/yolact.py" />
        <option value="$PROJECT_DIR$/gluoncv/model_zoo/fcos/fcos.py" />
        <option value="$PROJECT_DIR$/scripts/detection/fcos/train_fcos.py" />
        <option value="$PROJECT_DIR$/gluoncv/model_zoo/__init__.py" />
        <option value="$PROJECT_DIR$/gluoncv/model_zoo/mask_fcos/__init__.py" />
        <option value="$PROJECT_DIR$/gluoncv/model_zoo/fcos/fcos_target.py" />
        <option value="$PROJECT_DIR$/gluoncv/nn/protomask.py" />
        <option value="$PROJECT_DIR$/gluoncv/loss.py" />
        <option value="$PROJECT_DIR$/gluoncv/data/transforms/mask.py" />
        <option value="$PROJECT_DIR$/gluoncv/model_zoo/mask_fcos/mask_fcos.py" />
        <option value="$PROJECT_DIR$/gluoncv/model_zoo/mask_fcos/fcos_target.py" />
        <option value="$PROJECT_DIR$/scripts/instance/mask_fcos/train_mask_fcos.py" />
        <option value="$PROJECT_DIR$/gluoncv/data/transforms/presets/fcos.py" />
        <option value="$PROJECT_DIR$/train_yolact.py" />
        <option value="$PROJECT_DIR$/scripts/instance/yolact/train_yolact.py" />
        <option value="$PROJECT_DIR$/scripts/detection/ssd/train_ssd.py" />
        <option value="$PROJECT_DIR$/scripts/detection/faster_rcnn/train_faster_rcnn.py" />
        <option value="$PROJECT_DIR$/gluoncv/model_zoo/faster_rcnn/faster_rcnn.py" />
        <option value="$PROJECT_DIR$/gluoncv/utils/viz/__init__.py" />
        <option value="$PROJECT_DIR$/gluoncv/utils/viz/mask.py" />
        <option value="$PROJECT_DIR$/gluoncv/data/transforms/presets/__init__.py" />
        <option value="$PROJECT_DIR$/gluoncv/model_zoo/model_zoo.py" />
        <option value="$PROJECT_DIR$/gluoncv/nn/feature.py" />
        <option value="$PROJECT_DIR$/gluoncv/model_zoo/ssd/ssd.py" />
        <option value="$PROJECT_DIR$/train_mask_fcos.py" />
>>>>>>> 836fe12c
      </list>
    </option>
  </component>
  <component name="ProjectFrameBounds">
<<<<<<< HEAD
=======
    <option name="x" value="1920" />
>>>>>>> 836fe12c
    <option name="width" value="1920" />
    <option name="height" value="1040" />
  </component>
  <component name="ProjectView">
    <navigator proportions="" version="1">
      <foldersAlwaysOnTop value="true" />
    </navigator>
    <panes>
      <pane id="Scope" />
      <pane id="ProjectPane">
        <subPane>
          <expand>
            <path>
              <item name="mygluon_cv" type="b2602c69:ProjectViewProjectNode" />
              <item name="mygluon_cv" type="462c0819:PsiDirectoryNode" />
            </path>
            <path>
<<<<<<< HEAD
              <item name="gluon-cv" type="b2602c69:ProjectViewProjectNode" />
              <item name="gluon-cv" type="462c0819:PsiDirectoryNode" />
              <item name="scripts" type="462c0819:PsiDirectoryNode" />
            </path>
            <path>
              <item name="gluon-cv" type="b2602c69:ProjectViewProjectNode" />
              <item name="gluon-cv" type="462c0819:PsiDirectoryNode" />
              <item name="scripts" type="462c0819:PsiDirectoryNode" />
              <item name="detection" type="462c0819:PsiDirectoryNode" />
=======
              <item name="mygluon_cv" type="b2602c69:ProjectViewProjectNode" />
              <item name="mygluon_cv" type="462c0819:PsiDirectoryNode" />
              <item name="gluoncv" type="462c0819:PsiDirectoryNode" />
            </path>
            <path>
              <item name="mygluon_cv" type="b2602c69:ProjectViewProjectNode" />
              <item name="mygluon_cv" type="462c0819:PsiDirectoryNode" />
              <item name="gluoncv" type="462c0819:PsiDirectoryNode" />
              <item name="utils" type="462c0819:PsiDirectoryNode" />
>>>>>>> 836fe12c
            </path>
            <path>
              <item name="mygluon_cv" type="b2602c69:ProjectViewProjectNode" />
              <item name="mygluon_cv" type="462c0819:PsiDirectoryNode" />
              <item name="gluoncv" type="462c0819:PsiDirectoryNode" />
              <item name="utils" type="462c0819:PsiDirectoryNode" />
              <item name="metrics" type="462c0819:PsiDirectoryNode" />
            </path>
            <path>
              <item name="mygluon_cv" type="b2602c69:ProjectViewProjectNode" />
              <item name="mygluon_cv" type="462c0819:PsiDirectoryNode" />
              <item name="scripts" type="462c0819:PsiDirectoryNode" />
              <item name="detection" type="462c0819:PsiDirectoryNode" />
              <item name="faster_rcnn" type="462c0819:PsiDirectoryNode" />
            </path>
            <path>
              <item name="mygluon_cv" type="b2602c69:ProjectViewProjectNode" />
              <item name="mygluon_cv" type="462c0819:PsiDirectoryNode" />
              <item name="scripts" type="462c0819:PsiDirectoryNode" />
              <item name="detection" type="462c0819:PsiDirectoryNode" />
              <item name="ssd" type="462c0819:PsiDirectoryNode" />
            </path>
            <path>
              <item name="mygluon_cv" type="b2602c69:ProjectViewProjectNode" />
              <item name="mygluon_cv" type="462c0819:PsiDirectoryNode" />
              <item name="scripts" type="462c0819:PsiDirectoryNode" />
              <item name="instance" type="462c0819:PsiDirectoryNode" />
            </path>
            <path>
              <item name="gluon-cv" type="b2602c69:ProjectViewProjectNode" />
              <item name="gluon-cv" type="462c0819:PsiDirectoryNode" />
              <item name="scripts" type="462c0819:PsiDirectoryNode" />
              <item name="instance" type="462c0819:PsiDirectoryNode" />
              <item name="mask_rcnn" type="462c0819:PsiDirectoryNode" />
            </path>
            <path>
              <item name="mygluon_cv" type="b2602c69:ProjectViewProjectNode" />
              <item name="mygluon_cv" type="462c0819:PsiDirectoryNode" />
              <item name="scripts" type="462c0819:PsiDirectoryNode" />
              <item name="detection" type="462c0819:PsiDirectoryNode" />
              <item name="ssd" type="462c0819:PsiDirectoryNode" />
            </path>
            <path>
              <item name="mygluon_cv" type="b2602c69:ProjectViewProjectNode" />
              <item name="mygluon_cv" type="462c0819:PsiDirectoryNode" />
              <item name="scripts" type="462c0819:PsiDirectoryNode" />
              <item name="instance" type="462c0819:PsiDirectoryNode" />
            </path>
            <path>
              <item name="mygluon_cv" type="b2602c69:ProjectViewProjectNode" />
              <item name="mygluon_cv" type="462c0819:PsiDirectoryNode" />
              <item name="scripts" type="462c0819:PsiDirectoryNode" />
              <item name="instance" type="462c0819:PsiDirectoryNode" />
              <item name="yolact" type="462c0819:PsiDirectoryNode" />
            </path>
          </expand>
          <select />
        </subPane>
      </pane>
    </panes>
  </component>
  <component name="PropertiesComponent">
    <property name="SearchEverywhereHistoryKey" value="&#9;FILE&#9;file:///home/xcq/PycharmProjects/gluon-cv/gluoncv/model_zoo/deeplabv3.py" />
<<<<<<< HEAD
    <property name="last_opened_file_path" value="$PROJECT_DIR$/../fcos-gluon-cv" />
    <property name="settings.editor.selected.configurable" value="com.jetbrains.python.configuration.PyActiveSdkModuleConfigurable" />
=======
    <property name="last_opened_file_path" value="$PROJECT_DIR$" />
    <property name="settings.editor.selected.configurable" value="reference.settingsdialog.IDE.editor.colors.Color Scheme Font" />
>>>>>>> 836fe12c
  </component>
  <component name="RecentsManager">
    <key name="CopyFile.RECENT_KEYS">
      <recent name="$PROJECT_DIR$" />
<<<<<<< HEAD
      <recent name="$PROJECT_DIR$/scripts/instance/yolact" />
      <recent name="$PROJECT_DIR$/scripts/detection/faster_rcnn" />
      <recent name="$PROJECT_DIR$/scripts/instance/mask_rcnn" />
=======
>>>>>>> 836fe12c
      <recent name="$PROJECT_DIR$/gluoncv/model_zoo/peleenet_ssd" />
    </key>
    <key name="MoveFile.RECENT_KEYS">
      <recent name="$PROJECT_DIR$/gluoncv/data/transforms" />
    </key>
  </component>
  <component name="RunDashboard">
    <option name="ruleStates">
      <list>
        <RuleState>
          <option name="name" value="ConfigurationTypeDashboardGroupingRule" />
        </RuleState>
        <RuleState>
          <option name="name" value="StatusDashboardGroupingRule" />
        </RuleState>
      </list>
    </option>
  </component>
<<<<<<< HEAD
  <component name="RunManager" selected="Python.train_mask_rcnn">
    <configuration name="demo_yolact" type="PythonConfigurationType" factoryName="Python" temporary="true">
=======
  <component name="RunManager" selected="Python.train_mask_fcos (1)">
    <configuration name="train_fcos" type="PythonConfigurationType" factoryName="Python" temporary="true">
>>>>>>> 836fe12c
      <module name="gluon-cv" />
      <option name="INTERPRETER_OPTIONS" value="" />
      <option name="PARENT_ENVS" value="true" />
      <envs>
        <env name="PYTHONUNBUFFERED" value="1" />
      </envs>
      <option name="SDK_HOME" value="" />
<<<<<<< HEAD
      <option name="WORKING_DIRECTORY" value="$PROJECT_DIR$/scripts/instance/yolact" />
      <option name="IS_MODULE_SDK" value="true" />
      <option name="ADD_CONTENT_ROOTS" value="true" />
      <option name="ADD_SOURCE_ROOTS" value="true" />
      <option name="SCRIPT_NAME" value="$PROJECT_DIR$/scripts/instance/yolact/demo_yolact.py" />
=======
      <option name="WORKING_DIRECTORY" value="$PROJECT_DIR$/scripts/detection/fcos" />
      <option name="IS_MODULE_SDK" value="true" />
      <option name="ADD_CONTENT_ROOTS" value="true" />
      <option name="ADD_SOURCE_ROOTS" value="true" />
      <option name="SCRIPT_NAME" value="$PROJECT_DIR$/scripts/detection/fcos/train_fcos.py" />
>>>>>>> 836fe12c
      <option name="PARAMETERS" value="" />
      <option name="SHOW_COMMAND_LINE" value="false" />
      <option name="EMULATE_TERMINAL" value="false" />
      <option name="MODULE_MODE" value="false" />
      <option name="REDIRECT_INPUT" value="false" />
      <option name="INPUT_FILE" value="" />
      <method v="2" />
    </configuration>
<<<<<<< HEAD
    <configuration name="train_mask_rcnn" type="PythonConfigurationType" factoryName="Python" temporary="true">
=======
    <configuration name="train_mask_fcos (1)" type="PythonConfigurationType" factoryName="Python" temporary="true">
>>>>>>> 836fe12c
      <module name="gluon-cv" />
      <option name="INTERPRETER_OPTIONS" value="" />
      <option name="PARENT_ENVS" value="true" />
      <envs>
        <env name="PYTHONUNBUFFERED" value="1" />
      </envs>
      <option name="SDK_HOME" value="" />
<<<<<<< HEAD
      <option name="WORKING_DIRECTORY" value="$PROJECT_DIR$/scripts/instance/mask_rcnn" />
      <option name="IS_MODULE_SDK" value="true" />
      <option name="ADD_CONTENT_ROOTS" value="true" />
      <option name="ADD_SOURCE_ROOTS" value="true" />
      <option name="SCRIPT_NAME" value="$PROJECT_DIR$/scripts/instance/mask_rcnn/train_mask_rcnn.py" />
=======
      <option name="WORKING_DIRECTORY" value="$PROJECT_DIR$" />
      <option name="IS_MODULE_SDK" value="true" />
      <option name="ADD_CONTENT_ROOTS" value="true" />
      <option name="ADD_SOURCE_ROOTS" value="true" />
      <option name="SCRIPT_NAME" value="$PROJECT_DIR$/train_mask_fcos.py" />
>>>>>>> 836fe12c
      <option name="PARAMETERS" value="" />
      <option name="SHOW_COMMAND_LINE" value="false" />
      <option name="EMULATE_TERMINAL" value="false" />
      <option name="MODULE_MODE" value="false" />
      <option name="REDIRECT_INPUT" value="false" />
      <option name="INPUT_FILE" value="" />
      <method v="2" />
    </configuration>
<<<<<<< HEAD
    <configuration name="train_ssd" type="PythonConfigurationType" factoryName="Python" temporary="true">
=======
    <configuration name="train_mask_fcos" type="PythonConfigurationType" factoryName="Python" temporary="true">
>>>>>>> 836fe12c
      <module name="gluon-cv" />
      <option name="INTERPRETER_OPTIONS" value="" />
      <option name="PARENT_ENVS" value="true" />
      <envs>
        <env name="PYTHONUNBUFFERED" value="1" />
      </envs>
      <option name="SDK_HOME" value="" />
<<<<<<< HEAD
      <option name="WORKING_DIRECTORY" value="$PROJECT_DIR$/scripts/detection/ssd" />
      <option name="IS_MODULE_SDK" value="true" />
      <option name="ADD_CONTENT_ROOTS" value="true" />
      <option name="ADD_SOURCE_ROOTS" value="true" />
      <option name="SCRIPT_NAME" value="$PROJECT_DIR$/scripts/detection/ssd/train_ssd.py" />
=======
      <option name="WORKING_DIRECTORY" value="$PROJECT_DIR$/scripts/instance/mask_fcos" />
      <option name="IS_MODULE_SDK" value="true" />
      <option name="ADD_CONTENT_ROOTS" value="true" />
      <option name="ADD_SOURCE_ROOTS" value="true" />
      <option name="SCRIPT_NAME" value="$PROJECT_DIR$/scripts/instance/mask_fcos/train_mask_fcos.py" />
>>>>>>> 836fe12c
      <option name="PARAMETERS" value="" />
      <option name="SHOW_COMMAND_LINE" value="false" />
      <option name="EMULATE_TERMINAL" value="false" />
      <option name="MODULE_MODE" value="false" />
      <option name="REDIRECT_INPUT" value="false" />
      <option name="INPUT_FILE" value="" />
      <method v="2" />
    </configuration>
<<<<<<< HEAD
    <configuration name="train_yolact (1)" type="PythonConfigurationType" factoryName="Python" temporary="true">
=======
    <configuration name="train_ssd" type="PythonConfigurationType" factoryName="Python" temporary="true">
>>>>>>> 836fe12c
      <module name="gluon-cv" />
      <option name="INTERPRETER_OPTIONS" value="" />
      <option name="PARENT_ENVS" value="true" />
      <envs>
        <env name="PYTHONUNBUFFERED" value="1" />
      </envs>
      <option name="SDK_HOME" value="" />
<<<<<<< HEAD
      <option name="WORKING_DIRECTORY" value="$PROJECT_DIR$" />
      <option name="IS_MODULE_SDK" value="true" />
      <option name="ADD_CONTENT_ROOTS" value="true" />
      <option name="ADD_SOURCE_ROOTS" value="true" />
      <option name="SCRIPT_NAME" value="$PROJECT_DIR$/train_yolact.py" />
=======
      <option name="WORKING_DIRECTORY" value="$PROJECT_DIR$/scripts/detection/ssd" />
      <option name="IS_MODULE_SDK" value="true" />
      <option name="ADD_CONTENT_ROOTS" value="true" />
      <option name="ADD_SOURCE_ROOTS" value="true" />
      <option name="SCRIPT_NAME" value="$PROJECT_DIR$/scripts/detection/ssd/train_ssd.py" />
>>>>>>> 836fe12c
      <option name="PARAMETERS" value="" />
      <option name="SHOW_COMMAND_LINE" value="false" />
      <option name="EMULATE_TERMINAL" value="false" />
      <option name="MODULE_MODE" value="false" />
      <option name="REDIRECT_INPUT" value="false" />
      <option name="INPUT_FILE" value="" />
      <method v="2" />
    </configuration>
    <configuration name="train_yolact" type="PythonConfigurationType" factoryName="Python" temporary="true">
      <module name="gluon-cv" />
      <option name="INTERPRETER_OPTIONS" value="" />
      <option name="PARENT_ENVS" value="true" />
      <envs>
        <env name="PYTHONUNBUFFERED" value="1" />
      </envs>
      <option name="SDK_HOME" value="" />
      <option name="WORKING_DIRECTORY" value="$PROJECT_DIR$/scripts/instance/yolact" />
      <option name="IS_MODULE_SDK" value="true" />
      <option name="ADD_CONTENT_ROOTS" value="true" />
      <option name="ADD_SOURCE_ROOTS" value="true" />
      <option name="SCRIPT_NAME" value="$PROJECT_DIR$/scripts/instance/yolact/train_yolact.py" />
      <option name="PARAMETERS" value="" />
      <option name="SHOW_COMMAND_LINE" value="false" />
      <option name="EMULATE_TERMINAL" value="false" />
      <option name="MODULE_MODE" value="false" />
      <option name="REDIRECT_INPUT" value="false" />
      <option name="INPUT_FILE" value="" />
      <method v="2" />
    </configuration>
    <list>
<<<<<<< HEAD
      <item itemvalue="Python.train_mask_rcnn" />
      <item itemvalue="Python.train_yolact" />
      <item itemvalue="Python.train_yolact (1)" />
      <item itemvalue="Python.demo_yolact" />
      <item itemvalue="Python.train_ssd" />
    </list>
    <recent_temporary>
      <list>
        <item itemvalue="Python.train_mask_rcnn" />
        <item itemvalue="Python.train_yolact" />
        <item itemvalue="Python.train_yolact (1)" />
        <item itemvalue="Python.train_ssd" />
        <item itemvalue="Python.demo_yolact" />
=======
      <item itemvalue="Python.train_fcos" />
      <item itemvalue="Python.train_ssd" />
      <item itemvalue="Python.train_yolact" />
      <item itemvalue="Python.train_mask_fcos" />
      <item itemvalue="Python.train_mask_fcos (1)" />
    </list>
    <recent_temporary>
      <list>
        <item itemvalue="Python.train_mask_fcos (1)" />
        <item itemvalue="Python.train_mask_fcos" />
        <item itemvalue="Python.train_yolact" />
        <item itemvalue="Python.train_fcos" />
        <item itemvalue="Python.train_ssd" />
>>>>>>> 836fe12c
      </list>
    </recent_temporary>
  </component>
  <component name="SvnConfiguration">
    <configuration />
  </component>
  <component name="TaskManager">
    <task active="true" id="Default" summary="Default task">
      <changelist id="a711ed93-9a6a-4680-95d9-8f357310f535" name="Default" comment="" />
      <created>1541502456296</created>
      <option name="number" value="Default" />
      <option name="presentableId" value="Default" />
      <updated>1541502456296</updated>
    </task>
    <servers />
  </component>
  <component name="TodoView">
    <todo-panel id="selected-file">
      <is-autoscroll-to-source value="true" />
    </todo-panel>
    <todo-panel id="all">
      <are-packages-shown value="true" />
      <is-autoscroll-to-source value="true" />
    </todo-panel>
  </component>
  <component name="ToolWindowManager">
<<<<<<< HEAD
    <frame x="0" y="0" width="1920" height="1040" extended-state="0" />
    <layout>
      <window_info active="true" content_ui="combo" id="Project" order="0" sideWeight="0.7478992" visible="true" weight="0.41952506" />
      <window_info anchor="bottom" id="TODO" order="6" weight="0.32960895" />
      <window_info anchor="bottom" id="Event Log" order="10" sideWeight="0.20263852" side_tool="true" weight="0.33743018" />
      <window_info anchor="bottom" id="Version Control" order="8" weight="0.32830188" />
      <window_info anchor="bottom" id="Python Console" order="7" weight="0.32960895" />
      <window_info anchor="bottom" id="Run" order="2" sideWeight="0.7973615" visible="true" weight="0.33519554" />
      <window_info id="Structure" order="1" sideWeight="0.25210086" side_tool="true" visible="true" weight="0.41952506" />
      <window_info anchor="bottom" id="Terminal" order="9" weight="0.32871535" />
      <window_info id="Favorites" order="2" side_tool="true" />
      <window_info anchor="bottom" id="Debug" order="3" sideWeight="0.71187335" weight="0.40446928" />
      <window_info anchor="right" content_ui="combo" id="Hierarchy" order="2" weight="0.25" />
      <window_info anchor="right" id="Commander" internal_type="SLIDING" order="0" type="SLIDING" weight="0.4" />
      <window_info anchor="right" id="Ant Build" order="1" weight="0.25" />
=======
    <frame x="1920" y="0" width="1920" height="1040" extended-state="0" />
    <editor active="true" />
    <layout>
      <window_info content_ui="combo" id="Project" order="0" visible="true" weight="0.2456326" />
      <window_info id="Structure" order="1" side_tool="true" weight="0.25" />
      <window_info id="Favorites" order="2" side_tool="true" />
>>>>>>> 836fe12c
      <window_info anchor="bottom" id="Message" order="0" />
      <window_info anchor="bottom" id="Find" order="1" weight="0.32951945" />
      <window_info active="true" anchor="bottom" id="Run" order="2" visible="true" weight="0.33485195" />
      <window_info anchor="bottom" id="Debug" order="3" weight="0.40546697" />
      <window_info anchor="bottom" id="Cvs" order="4" weight="0.25" />
      <window_info anchor="bottom" id="Inspection" order="5" weight="0.4" />
<<<<<<< HEAD
      <window_info anchor="bottom" id="Cvs" order="4" weight="0.25" />
      <window_info active="true" content_ui="combo" id="Project" order="0" sideWeight="0.76344085" visible="true" weight="0.19155672" />
      <window_info id="Structure" order="1" sideWeight="0.23655914" side_tool="true" weight="0.19155672" />
      <window_info anchor="right" id="Commander" internal_type="SLIDING" order="0" type="SLIDING" weight="0.4" />
      <window_info anchor="right" id="Ant Build" order="1" weight="0.25" />
      <window_info anchor="bottom" id="TODO" order="6" />
      <window_info anchor="bottom" id="Run" order="2" sideWeight="0.7984169" weight="0.2916201" />
      <window_info anchor="bottom" id="Find" order="1" weight="0.32960895" />
      <window_info anchor="bottom" id="Python Console" order="7" weight="0.32960895" />
      <window_info anchor="bottom" id="Debug" order="3" sideWeight="0.49973616" visible="true" weight="0.3765363" />
      <window_info anchor="bottom" id="Terminal" order="8" weight="0.32960895" />
      <window_info anchor="bottom" id="Event Log" order="10" sideWeight="0.20158312" side_tool="true" weight="0.26815644" />
      <window_info anchor="bottom" id="Version Control" order="9" weight="0.32960895" />
      <window_info anchor="bottom" id="Message" order="0" />
      <window_info id="Favorites" order="2" side_tool="true" />
    </layout-to-restore>
=======
      <window_info anchor="bottom" id="TODO" order="6" />
      <window_info anchor="bottom" id="Terminal" order="7" weight="0.32960895" />
      <window_info anchor="bottom" id="Event Log" order="8" side_tool="true" />
      <window_info anchor="bottom" id="Version Control" order="9" />
      <window_info anchor="bottom" id="Python Console" order="10" weight="0.32951945" />
      <window_info anchor="right" id="Commander" internal_type="SLIDING" order="0" type="SLIDING" weight="0.4" />
      <window_info anchor="right" id="Ant Build" order="1" weight="0.25" />
      <window_info anchor="right" content_ui="combo" id="Hierarchy" order="2" weight="0.25" />
    </layout>
>>>>>>> 836fe12c
  </component>
  <component name="VcsContentAnnotationSettings">
    <option name="myLimit" value="2678400000" />
  </component>
  <component name="XDebuggerManager">
    <breakpoint-manager>
      <breakpoints>
        <line-breakpoint enabled="true" suspend="THREAD" type="python-line">
          <url>file://$PROJECT_DIR$/scripts/datasets/ade20k.py</url>
          <line>40</line>
          <option name="timeStamp" value="7" />
        </line-breakpoint>
        <line-breakpoint enabled="true" suspend="THREAD" type="python-line">
          <url>file://$PROJECT_DIR$/scripts/datasets/ade20k.py</url>
          <line>24</line>
          <option name="timeStamp" value="8" />
        </line-breakpoint>
        <line-breakpoint enabled="true" suspend="THREAD" type="python-line">
          <url>file://$PROJECT_DIR$/scripts/detection/faster_rcnn/eval_faster_rcnn.py</url>
          <line>135</line>
          <option name="timeStamp" value="9" />
        </line-breakpoint>
        <line-breakpoint enabled="true" suspend="THREAD" type="python-line">
          <url>file://$PROJECT_DIR$/scripts/detection/faster_rcnn/demo_faster_rcnn.py</url>
          <line>56</line>
          <option name="timeStamp" value="12" />
        </line-breakpoint>
        <line-breakpoint enabled="true" suspend="THREAD" type="python-line">
          <url>file://$PROJECT_DIR$/gluoncv/model_zoo/pointnet.py</url>
          <line>149</line>
          <option name="timeStamp" value="32" />
        </line-breakpoint>
        <line-breakpoint enabled="true" suspend="THREAD" type="python-line">
          <url>file://$PROJECT_DIR$/gluoncv/model_zoo/pointnet.py</url>
          <line>147</line>
          <option name="timeStamp" value="34" />
        </line-breakpoint>
        <line-breakpoint enabled="true" suspend="THREAD" type="python-line">
          <url>file://$PROJECT_DIR$/scripts/classification/pointcloud/train_pointnet.py</url>
          <line>109</line>
          <option name="timeStamp" value="62" />
        </line-breakpoint>
        <line-breakpoint enabled="true" suspend="THREAD" type="python-line">
          <url>file://$PROJECT_DIR$/scripts/detection/yolo/train_yolo3.py</url>
          <line>128</line>
          <option name="timeStamp" value="63" />
        </line-breakpoint>
        <line-breakpoint enabled="true" suspend="THREAD" type="python-line">
          <url>file://$PROJECT_DIR$/scripts/detection/yolo/train_yolo3.py</url>
          <line>118</line>
          <option name="timeStamp" value="64" />
        </line-breakpoint>
        <line-breakpoint enabled="true" suspend="THREAD" type="python-line">
          <url>file://$PROJECT_DIR$/gluoncv/model_zoo/peleenet.py</url>
<<<<<<< HEAD
          <line>203</line>
=======
          <line>195</line>
>>>>>>> 836fe12c
          <option name="timeStamp" value="72" />
        </line-breakpoint>
        <line-breakpoint enabled="true" suspend="THREAD" type="python-line">
          <url>file://$PROJECT_DIR$/scripts/detection/ssd/demo_ssd.py</url>
          <line>52</line>
          <option name="timeStamp" value="85" />
        </line-breakpoint>
        <line-breakpoint enabled="true" suspend="THREAD" type="python-line">
<<<<<<< HEAD
          <url>file://$PROJECT_DIR$/gluoncv/model_zoo/rcnn/rcnn.py</url>
          <line>223</line>
          <option name="timeStamp" value="105" />
        </line-breakpoint>
        <line-breakpoint enabled="true" suspend="THREAD" type="python-line">
          <url>file://$PROJECT_DIR$/../kitti_object_vis/kitti_object.py</url>
          <line>352</line>
          <option name="timeStamp" value="162" />
        </line-breakpoint>
        <line-breakpoint enabled="true" suspend="THREAD" type="python-line">
          <url>file://$PROJECT_DIR$/../frustum-pointnets/kitti/prepare_data.py</url>
          <line>472</line>
          <option name="timeStamp" value="164" />
        </line-breakpoint>
        <line-breakpoint enabled="true" suspend="THREAD" type="python-line">
          <url>file://$PROJECT_DIR$/../frustum-pointnets/kitti/prepare_data.py</url>
          <line>465</line>
          <option name="timeStamp" value="165" />
        </line-breakpoint>
        <line-breakpoint enabled="true" suspend="THREAD" type="python-line">
          <url>file://$PROJECT_DIR$/../frustum-pointnets/kitti/prepare_data.py</url>
          <line>44</line>
          <option name="timeStamp" value="166" />
        </line-breakpoint>
        <line-breakpoint enabled="true" suspend="THREAD" type="python-line">
          <url>file://$PROJECT_DIR$/../frustum-pointnets/kitti/prepare_data.py</url>
          <line>15</line>
          <option name="timeStamp" value="167" />
=======
          <url>file://$PROJECT_DIR$/scripts/detection/ssd/demo_ssd.py</url>
          <line>45</line>
          <option name="timeStamp" value="86" />
>>>>>>> 836fe12c
        </line-breakpoint>
        <line-breakpoint enabled="true" suspend="THREAD" type="python-line">
          <url>file://$PROJECT_DIR$/scripts/classification/cifar/CapsDense.py</url>
          <line>16</line>
          <option name="timeStamp" value="87" />
        </line-breakpoint>
        <line-breakpoint enabled="true" suspend="THREAD" type="python-line">
<<<<<<< HEAD
          <url>file://$PROJECT_DIR$/gluoncv/model_zoo/faster_rcnn/faster_rcnn.py</url>
          <line>701</line>
          <option name="timeStamp" value="189" />
=======
          <url>file://$PROJECT_DIR$/scripts/classification/cifar/CapsDense.py</url>
          <line>64</line>
          <option name="timeStamp" value="88" />
>>>>>>> 836fe12c
        </line-breakpoint>
        <line-breakpoint enabled="true" suspend="THREAD" type="python-line">
          <url>file://$PROJECT_DIR$/gluoncv/model_zoo/rcnn/opts.py</url>
          <line>20</line>
          <option name="timeStamp" value="93" />
        </line-breakpoint>
        <line-breakpoint enabled="true" suspend="THREAD" type="python-line">
          <url>file://$PROJECT_DIR$/scripts/detection/fcos/train_fcos.py</url>
          <line>195</line>
          <option name="timeStamp" value="104" />
        </line-breakpoint>
        <line-breakpoint enabled="true" suspend="THREAD" type="python-line">
<<<<<<< HEAD
          <url>file://$PROJECT_DIR$/gluoncv/model_zoo/ssd/ssd.py</url>
          <line>327</line>
          <option name="timeStamp" value="269" />
        </line-breakpoint>
        <line-breakpoint enabled="true" suspend="THREAD" type="python-line">
          <url>file://$PROJECT_DIR$/gluoncv/nn/predictor.py</url>
          <line>72</line>
          <option name="timeStamp" value="312" />
        </line-breakpoint>
        <line-breakpoint enabled="true" suspend="THREAD" type="python-line">
          <url>file://$PROJECT_DIR$/scripts/datasets/pascal_voc.py</url>
          <line>67</line>
          <option name="timeStamp" value="329" />
        </line-breakpoint>
        <line-breakpoint enabled="true" suspend="THREAD" type="python-line">
          <url>file://$PROJECT_DIR$/scripts/segmentation/train.py</url>
          <line>128</line>
          <option name="timeStamp" value="333" />
        </line-breakpoint>
        <line-breakpoint enabled="true" suspend="THREAD" type="python-line">
          <url>file://$PROJECT_DIR$/scripts/segmentation/test.py</url>
          <line>195</line>
          <option name="timeStamp" value="334" />
        </line-breakpoint>
        <line-breakpoint enabled="true" suspend="THREAD" type="python-line">
          <url>file://$PROJECT_DIR$/scripts/segmentation/test.py</url>
          <line>115</line>
          <option name="timeStamp" value="335" />
        </line-breakpoint>
        <line-breakpoint enabled="true" suspend="THREAD" type="python-line">
          <url>file://$PROJECT_DIR$/scripts/segmentation/show.py</url>
          <line>147</line>
          <option name="timeStamp" value="336" />
        </line-breakpoint>
        <line-breakpoint enabled="true" suspend="THREAD" type="python-line">
          <url>file://$PROJECT_DIR$/scripts/segmentation/show.py</url>
          <line>94</line>
          <option name="timeStamp" value="338" />
        </line-breakpoint>
        <line-breakpoint enabled="true" suspend="THREAD" type="python-line">
          <url>file://$PROJECT_DIR$/scripts/segmentation/train.py</url>
          <line>219</line>
          <option name="timeStamp" value="339" />
        </line-breakpoint>
        <line-breakpoint enabled="true" suspend="THREAD" type="python-line">
          <url>file://$PROJECT_DIR$/scripts/segmentation/show.py</url>
          <line>123</line>
          <option name="timeStamp" value="340" />
        </line-breakpoint>
        <line-breakpoint enabled="true" suspend="THREAD" type="python-line">
          <url>file://$PROJECT_DIR$/scripts/detection/faster_rcnn/train_faster_rcnn.py</url>
          <line>415</line>
          <option name="timeStamp" value="395" />
        </line-breakpoint>
        <line-breakpoint enabled="true" suspend="THREAD" type="python-line">
          <url>file://$PROJECT_DIR$/gluoncv/model_zoo/faster_rcnn/faster_rcnn.py</url>
          <line>840</line>
          <option name="timeStamp" value="405" />
        </line-breakpoint>
        <line-breakpoint enabled="true" suspend="THREAD" type="python-line">
          <url>file://$PROJECT_DIR$/gluoncv/model_zoo/faster_rcnn/faster_rcnn.py</url>
          <line>835</line>
          <option name="timeStamp" value="406" />
        </line-breakpoint>
        <line-breakpoint enabled="true" suspend="THREAD" type="python-line">
          <url>file://$PROJECT_DIR$/scripts/classification/cifar/CapsDense.py</url>
          <line>44</line>
          <option name="timeStamp" value="434" />
        </line-breakpoint>
        <line-breakpoint enabled="true" suspend="THREAD" type="python-line">
          <url>file://$PROJECT_DIR$/scripts/classification/cifar/CapsDense.py</url>
          <line>41</line>
          <option name="timeStamp" value="435" />
=======
          <url>file://$PROJECT_DIR$/scripts/detection/fcos/train_fcos.py</url>
          <line>196</line>
          <option name="timeStamp" value="105" />
        </line-breakpoint>
        <line-breakpoint enabled="true" suspend="THREAD" type="python-line">
          <url>file://$PROJECT_DIR$/gluoncv/model_zoo/ssd/ssd.py</url>
          <line>252</line>
          <option name="timeStamp" value="120" />
        </line-breakpoint>
        <line-breakpoint enabled="true" suspend="THREAD" type="python-line">
          <url>file://$PROJECT_DIR$/gluoncv/model_zoo/ssd/ssd.py</url>
          <line>243</line>
          <option name="timeStamp" value="121" />
>>>>>>> 836fe12c
        </line-breakpoint>
        <line-breakpoint enabled="true" suspend="THREAD" type="python-line">
          <url>file://$PROJECT_DIR$/scripts/instance/yolact/train_yolact.py</url>
          <line>1</line>
          <option name="timeStamp" value="127" />
        </line-breakpoint>
        <line-breakpoint enabled="true" suspend="THREAD" type="python-line">
<<<<<<< HEAD
          <url>file://$PROJECT_DIR$/scripts/detection/faster_rcnn/train_faster_rcnn.py</url>
          <line>470</line>
          <option name="timeStamp" value="480" />
        </line-breakpoint>
        <line-breakpoint enabled="true" suspend="THREAD" type="python-line">
          <url>file://$PROJECT_DIR$/gluoncv/model_zoo/faster_rcnn/faster_rcnn.py</url>
          <line>1420</line>
          <option name="timeStamp" value="485" />
        </line-breakpoint>
        <line-breakpoint enabled="true" suspend="THREAD" type="python-line">
          <url>file://$PROJECT_DIR$/gluoncv/model_zoo/faster_rcnn/faster_rcnn.py</url>
          <line>1360</line>
          <option name="timeStamp" value="489" />
        </line-breakpoint>
        <line-breakpoint enabled="true" suspend="THREAD" type="python-line">
          <url>file://$PROJECT_DIR$/gluoncv/model_zoo/faster_rcnn/faster_rcnn.py</url>
          <line>1303</line>
          <option name="timeStamp" value="490" />
        </line-breakpoint>
        <line-breakpoint enabled="true" suspend="THREAD" type="python-line">
          <url>file://$PROJECT_DIR$/gluoncv/model_zoo/faster_rcnn/faster_rcnn.py</url>
          <line>542</line>
          <option name="timeStamp" value="494" />
        </line-breakpoint>
        <line-breakpoint enabled="true" suspend="THREAD" type="python-line">
          <url>file://$PROJECT_DIR$/gluoncv/model_zoo/faster_rcnn/faster_rcnn.py</url>
          <line>540</line>
          <option name="timeStamp" value="495" />
        </line-breakpoint>
        <line-breakpoint enabled="true" suspend="THREAD" type="python-line">
          <url>file://$PROJECT_DIR$/gluoncv/data/mscoco/detection.py</url>
          <line>170</line>
          <option name="timeStamp" value="540" />
        </line-breakpoint>
        <line-breakpoint enabled="true" suspend="THREAD" type="python-line">
          <url>file://$PROJECT_DIR$/gluoncv/model_zoo/ssd/ssd.py</url>
          <line>249</line>
          <option name="timeStamp" value="552" />
        </line-breakpoint>
        <line-breakpoint enabled="true" suspend="THREAD" type="python-line">
          <url>file://$PROJECT_DIR$/gluoncv/utils/utils.py</url>
          <line>1</line>
          <option name="timeStamp" value="565" />
        </line-breakpoint>
        <line-breakpoint enabled="true" suspend="THREAD" type="python-line">
          <url>file://$PROJECT_DIR$/gluoncv/model_zoo/ssd/target.py</url>
          <line>44</line>
          <option name="timeStamp" value="582" />
        </line-breakpoint>
        <line-breakpoint enabled="true" suspend="THREAD" type="python-line">
          <url>file://$PROJECT_DIR$/scripts/instance/mask_rcnn/train_mask_rcnn.py</url>
          <line>214</line>
          <option name="timeStamp" value="624" />
        </line-breakpoint>
        <line-breakpoint enabled="true" suspend="THREAD" type="python-line">
          <url>file://$PROJECT_DIR$/gluoncv/model_zoo/yolact/yolact.py</url>
          <line>421</line>
          <option name="timeStamp" value="630" />
        </line-breakpoint>
        <line-breakpoint enabled="true" suspend="THREAD" type="python-line">
          <url>file://$PROJECT_DIR$/scripts/instance/mask_rcnn/train_mask_rcnn.py</url>
          <line>213</line>
          <option name="timeStamp" value="652" />
        </line-breakpoint>
        <line-breakpoint enabled="true" suspend="THREAD" type="python-line">
          <url>file://$PROJECT_DIR$/gluoncv/utils/metrics/coco_instance.py</url>
          <line>130</line>
          <option name="timeStamp" value="698" />
        </line-breakpoint>
        <line-breakpoint enabled="true" suspend="THREAD" type="python-line">
          <url>file://$USER_HOME$/.local/lib/python3.6/site-packages/pycocotools/cocoeval.py</url>
          <line>104</line>
          <option name="timeStamp" value="703" />
        </line-breakpoint>
        <line-breakpoint enabled="true" suspend="THREAD" type="python-line">
          <url>file://$USER_HOME$/.local/lib/python3.6/site-packages/pycocotools/cocoeval.py</url>
          <line>140</line>
          <option name="timeStamp" value="704" />
        </line-breakpoint>
        <line-breakpoint enabled="true" suspend="THREAD" type="python-line">
          <url>file://$USER_HOME$/.local/lib/python3.6/site-packages/pycocotools/cocoeval.py</url>
          <line>103</line>
          <option name="timeStamp" value="705" />
        </line-breakpoint>
        <line-breakpoint enabled="true" suspend="THREAD" type="python-line">
          <url>file://$PROJECT_DIR$/scripts/instance/mask_rcnn/train_mask_rcnn.py</url>
          <line>201</line>
          <option name="timeStamp" value="706" />
        </line-breakpoint>
        <line-breakpoint enabled="true" suspend="THREAD" type="python-line">
          <url>file://$PROJECT_DIR$/scripts/instance/yolact/train_yolact.py</url>
          <line>154</line>
          <option name="timeStamp" value="710" />
        </line-breakpoint>
        <line-breakpoint enabled="true" suspend="THREAD" type="python-line">
          <url>file://$PROJECT_DIR$/scripts/instance/yolact/train_yolact.py</url>
          <line>161</line>
          <option name="timeStamp" value="711" />
        </line-breakpoint>
        <line-breakpoint enabled="true" suspend="THREAD" type="python-line">
          <url>file://$PROJECT_DIR$/gluoncv/data/transforms/presets/fcos.py</url>
          <line>112</line>
          <option name="timeStamp" value="713" />
        </line-breakpoint>
        <line-breakpoint enabled="true" suspend="THREAD" type="python-line">
          <url>file://$PROJECT_DIR$/scripts/instance/yolact/train_yolact.py</url>
          <line>271</line>
          <option name="timeStamp" value="716" />
        </line-breakpoint>
        <line-breakpoint enabled="true" suspend="THREAD" type="python-line">
          <url>file://$PROJECT_DIR$/scripts/instance/yolact/demo_yolact.py</url>
          <line>84</line>
          <option name="timeStamp" value="724" />
        </line-breakpoint>
        <line-breakpoint enabled="true" suspend="THREAD" type="python-line">
          <url>file://$PROJECT_DIR$/gluoncv/utils/viz/mask.py</url>
          <line>38</line>
          <option name="timeStamp" value="727" />
        </line-breakpoint>
        <line-breakpoint enabled="true" suspend="THREAD" type="python-line">
          <url>file://$PROJECT_DIR$/gluoncv/data/transforms/mask.py</url>
          <line>118</line>
          <option name="timeStamp" value="728" />
        </line-breakpoint>
        <line-breakpoint enabled="true" suspend="THREAD" type="python-line">
          <url>file://$PROJECT_DIR$/scripts/instance/yolact/demo_yolact.py</url>
          <line>36</line>
          <option name="timeStamp" value="752" />
        </line-breakpoint>
        <line-breakpoint enabled="true" suspend="THREAD" type="python-line">
          <url>file://$PROJECT_DIR$/scripts/instance/yolact/demo_yolact.py</url>
          <line>23</line>
          <option name="timeStamp" value="753" />
        </line-breakpoint>
        <line-breakpoint enabled="true" suspend="THREAD" type="python-line">
          <url>file://$PROJECT_DIR$/scripts/instance/yolact/demo_yolact.py</url>
          <line>61</line>
          <option name="timeStamp" value="754" />
        </line-breakpoint>
        <line-breakpoint enabled="true" suspend="THREAD" type="python-line">
          <url>file://$PROJECT_DIR$/scripts/detection/ssd/train_ssd.py</url>
          <line>28</line>
          <option name="timeStamp" value="756" />
        </line-breakpoint>
        <line-breakpoint enabled="true" suspend="THREAD" type="python-line">
          <url>file://$PROJECT_DIR$/scripts/detection/ssd/train_ssd.py</url>
          <line>366</line>
          <option name="timeStamp" value="758" />
        </line-breakpoint>
        <line-breakpoint enabled="true" suspend="THREAD" type="python-line">
          <url>file://$PROJECT_DIR$/train_yolact.py</url>
          <line>280</line>
          <option name="timeStamp" value="761" />
        </line-breakpoint>
        <line-breakpoint enabled="true" suspend="THREAD" type="python-line">
          <url>file://$PROJECT_DIR$/scripts/instance/yolact/train_yolact.py</url>
          <line>276</line>
          <option name="timeStamp" value="762" />
        </line-breakpoint>
        <line-breakpoint enabled="true" suspend="THREAD" type="python-line">
          <url>file://$PROJECT_DIR$/train_yolact.py</url>
          <line>288</line>
          <option name="timeStamp" value="764" />
        </line-breakpoint>
        <line-breakpoint enabled="true" suspend="THREAD" type="python-line">
          <url>file://$PROJECT_DIR$/gluoncv/nn/protomask.py</url>
          <line>19</line>
          <option name="timeStamp" value="765" />
=======
          <url>file://$PROJECT_DIR$/scripts/instance/mask_fcos/train_mask_fcos.py</url>
          <line>218</line>
          <option name="timeStamp" value="148" />
        </line-breakpoint>
        <line-breakpoint enabled="true" suspend="THREAD" type="python-line">
          <url>file://$PROJECT_DIR$/scripts/instance/mask_fcos/train_mask_fcos.py</url>
          <line>381</line>
          <option name="timeStamp" value="200" />
        </line-breakpoint>
        <line-breakpoint enabled="true" suspend="THREAD" type="python-line">
          <url>file://$PROJECT_DIR$/gluoncv/utils/metrics/coco_instance.py</url>
          <line>118</line>
          <option name="timeStamp" value="209" />
        </line-breakpoint>
        <line-breakpoint enabled="true" suspend="THREAD" type="python-line">
          <url>file://$PROJECT_DIR$/gluoncv/data/transforms/presets/__init__.py</url>
          <line>1</line>
          <option name="timeStamp" value="211" />
>>>>>>> 836fe12c
        </line-breakpoint>
      </breakpoints>
      <breakpoints-dialog>
        <breakpoints-dialog />
      </breakpoints-dialog>
      <default-breakpoints>
        <breakpoint type="python-exception">
          <properties notifyOnTerminate="true" exception="BaseException">
            <option name="notifyOnTerminate" value="true" />
          </properties>
        </breakpoint>
      </default-breakpoints>
<<<<<<< HEAD
      <option name="time" value="767" />
    </breakpoint-manager>
  </component>
  <component name="editorHistoryManager">
    <entry file="file://$PROJECT_DIR$/gluoncv/model_zoo/ssd/ssdexpand.py">
      <provider selected="true" editor-type-id="text-editor">
        <state relative-caret-position="390">
          <caret line="223" column="118" lean-forward="true" selection-start-line="214" selection-start-column="16" selection-end-line="223" selection-end-column="118" />
        </state>
      </provider>
    </entry>
    <entry file="file://$PROJECT_DIR$/gluoncv/model_zoo/faster_rcnn/faster_rcnn.py">
      <provider selected="true" editor-type-id="text-editor">
        <state relative-caret-position="127">
          <caret line="782" selection-start-line="782" selection-end-line="836" selection-end-column="69" />
          <folding>
            <element signature="e#25#63#0" expanded="true" />
            <element signature="e#25715#25743#0" />
          </folding>
        </state>
      </provider>
    </entry>
    <entry file="file://$USER_HOME$/.PyCharmCE2018.1/system/python_stubs/1634462493/pycocotools/_mask.py">
      <provider selected="true" editor-type-id="text-editor">
        <state relative-caret-position="320">
          <caret line="25" column="4" selection-start-line="25" selection-start-column="4" selection-end-line="25" selection-end-column="4" />
        </state>
      </provider>
    </entry>
    <entry file="file://$PROJECT_DIR$/../../../public/anaconda3/envs/mxnet/lib/python3.6/site-packages/mxnet/ndarray/ndarray.py">
      <provider selected="true" editor-type-id="text-editor">
        <state relative-caret-position="168">
          <caret line="1847" selection-start-line="1847" selection-end-line="1847" />
        </state>
      </provider>
    </entry>
    <entry file="file://$PROJECT_DIR$/../../../public/anaconda3/envs/mxnet/lib/python3.6/site-packages/mxnet/gluon/data/dataset.py">
      <provider selected="true" editor-type-id="text-editor">
        <state relative-caret-position="406">
          <caret line="123" selection-start-line="123" selection-end-line="123" />
        </state>
      </provider>
    </entry>
    <entry file="file://$PROJECT_DIR$/../../../public/anaconda3/envs/mxnet/lib/python3.6/site-packages/mxnet/gluon/data/dataloader.py">
      <provider selected="true" editor-type-id="text-editor">
        <state relative-caret-position="249">
          <caret line="399" selection-start-line="399" selection-end-line="399" />
        </state>
      </provider>
    </entry>
    <entry file="file://$PROJECT_DIR$/gluoncv/nn/predictor.py">
      <provider selected="true" editor-type-id="text-editor">
        <state relative-caret-position="102">
          <caret line="42" column="34" selection-start-line="42" selection-start-column="16" selection-end-line="42" selection-end-column="34" />
          <folding>
            <element signature="e#102#140#0" expanded="true" />
          </folding>
        </state>
      </provider>
    </entry>
    <entry file="file://$PROJECT_DIR$/gluoncv/model_zoo/fcos/fcos_target.py">
      <provider selected="true" editor-type-id="text-editor">
        <state relative-caret-position="709">
          <caret line="136" column="8" selection-start-line="136" selection-start-column="8" selection-end-line="136" selection-end-column="8" />
        </state>
      </provider>
    </entry>
    <entry file="file://$PROJECT_DIR$/../../../public/anaconda3/envs/mxnet/lib/python3.6/site-packages/mxnet/gluon/nn/basic_layers.py">
      <provider selected="true" editor-type-id="text-editor">
        <state relative-caret-position="1034">
          <caret line="327" selection-start-line="327" selection-end-line="327" />
        </state>
      </provider>
    </entry>
    <entry file="file://$PROJECT_DIR$/../../../public/anaconda3/envs/mxnet/lib/python3.6/site-packages/mxnet/gluon/block.py">
      <provider selected="true" editor-type-id="text-editor">
        <state relative-caret-position="296">
          <caret line="916" selection-start-line="916" selection-end-line="916" />
        </state>
      </provider>
    </entry>
    <entry file="file://$USER_HOME$/.local/lib/python3.6/site-packages/pycocotools/mask.py">
      <provider selected="true" editor-type-id="text-editor">
        <state relative-caret-position="1275">
          <caret line="75" selection-start-line="75" selection-end-line="75" />
        </state>
      </provider>
    </entry>
    <entry file="file://$USER_HOME$/.local/lib/python3.6/site-packages/numpy/core/fromnumeric.py">
      <provider selected="true" editor-type-id="text-editor">
        <state relative-caret-position="167">
          <caret line="2093" selection-start-line="2093" selection-end-line="2093" />
=======
    </breakpoint-manager>
  </component>
  <component name="editorHistoryManager">
    <entry file="file://$PROJECT_DIR$/scripts/classification/cifar/train_mixup_cifar10.py">
      <provider selected="true" editor-type-id="text-editor" />
    </entry>
    <entry file="file://$PROJECT_DIR$/gluoncv/model_zoo/fcos/__init__.py">
      <provider selected="true" editor-type-id="text-editor">
        <state relative-caret-position="84">
          <caret line="4" lean-forward="true" selection-start-line="4" selection-end-line="4" />
        </state>
      </provider>
    </entry>
    <entry file="file://$PROJECT_DIR$/gluoncv/model_zoo/rcnn/opts.py">
      <provider selected="true" editor-type-id="text-editor">
        <state relative-caret-position="630">
          <caret line="34" selection-start-line="34" selection-end-line="34" />
        </state>
      </provider>
    </entry>
    <entry file="file://$PROJECT_DIR$/gluoncv/model_zoo/yolact/__init__.py">
      <provider selected="true" editor-type-id="text-editor">
        <state>
          <caret selection-end-line="4" />
        </state>
      </provider>
    </entry>
    <entry file="file://$PROJECT_DIR$/gluoncv/model_zoo/yolact/yolact.py">
      <provider selected="true" editor-type-id="text-editor">
        <state relative-caret-position="2394">
          <caret line="126" column="20" selection-start-line="126" selection-start-column="13" selection-end-line="126" selection-end-column="20" />
        </state>
      </provider>
    </entry>
    <entry file="file://$PROJECT_DIR$/gluoncv/data/batchify.py">
      <provider selected="true" editor-type-id="text-editor">
        <state relative-caret-position="-2791">
          <caret line="71" column="9" lean-forward="true" selection-start-line="71" selection-start-column="9" selection-end-line="71" selection-end-column="9" />
        </state>
      </provider>
    </entry>
    <entry file="file://$PROJECT_DIR$/gluoncv/data/transforms/presets/yolact.py">
      <provider selected="true" editor-type-id="text-editor">
        <state relative-caret-position="301">
          <caret line="210" column="40" lean-forward="true" selection-start-line="210" selection-start-column="40" selection-end-line="210" selection-end-column="40" />
        </state>
      </provider>
    </entry>
    <entry file="file://$PROJECT_DIR$/gluoncv/data/transforms/presets/rcnn.py">
      <provider selected="true" editor-type-id="text-editor">
        <state relative-caret-position="105">
          <caret line="14" column="72" selection-start-line="14" selection-start-column="45" selection-end-line="14" selection-end-column="72" />
        </state>
      </provider>
    </entry>
    <entry file="file://$PROJECT_DIR$/gluoncv/nn/coder.py">
      <provider selected="true" editor-type-id="text-editor">
        <state relative-caret-position="119">
          <caret line="298" column="39" lean-forward="true" selection-start-line="298" selection-start-column="39" selection-end-line="298" selection-end-column="39" />
        </state>
      </provider>
    </entry>
    <entry file="file://$PROJECT_DIR$/gluoncv/data/mscoco/instance.py">
      <provider selected="true" editor-type-id="text-editor">
        <state relative-caret-position="161">
          <caret line="54" selection-start-line="54" selection-end-line="54" />
        </state>
      </provider>
    </entry>
    <entry file="file://$PROJECT_DIR$/gluoncv/model_zoo/mask_rcnn/__init__.py">
      <provider selected="true" editor-type-id="text-editor">
        <state relative-caret-position="42">
          <caret line="2" selection-start-line="2" selection-end-line="4" selection-end-column="24" />
        </state>
      </provider>
    </entry>
    <entry file="file://$PROJECT_DIR$/gluoncv/model_zoo/__init__.py">
      <provider selected="true" editor-type-id="text-editor">
        <state relative-caret-position="91">
          <caret line="19" column="24" selection-start-line="19" selection-start-column="24" selection-end-line="19" selection-end-column="24" />
        </state>
      </provider>
    </entry>
    <entry file="file://$PROJECT_DIR$/gluoncv/model_zoo/mask_fcos/__init__.py">
      <provider selected="true" editor-type-id="text-editor">
        <state relative-caret-position="42">
          <caret line="2" column="15" selection-start-line="2" selection-start-column="15" selection-end-line="2" selection-end-column="15" />
>>>>>>> 836fe12c
        </state>
      </provider>
    </entry>
    <entry file="file://$USER_HOME$/.local/lib/python3.6/site-packages/numpy/core/_methods.py">
      <provider selected="true" editor-type-id="text-editor">
<<<<<<< HEAD
        <state relative-caret-position="167">
          <caret line="40" selection-start-line="40" selection-end-line="40" />
        </state>
      </provider>
    </entry>
    <entry file="file://$USER_HOME$/.local/lib/python3.6/site-packages/numpy/core/numeric.py">
      <provider selected="true" editor-type-id="text-editor">
        <state relative-caret-position="167">
          <caret line="543" selection-start-line="543" selection-end-line="543" />
        </state>
      </provider>
    </entry>
    <entry file="file://$PROJECT_DIR$/gluoncv/data/mscoco/instance.py">
      <provider selected="true" editor-type-id="text-editor">
        <state relative-caret-position="-1563">
          <caret line="50" column="8" selection-start-line="50" selection-start-column="8" selection-end-line="50" selection-end-column="8" />
        </state>
      </provider>
    </entry>
    <entry file="file://$PROJECT_DIR$/gluoncv/data/dataloader.py">
      <provider selected="true" editor-type-id="text-editor">
        <state relative-caret-position="255">
          <caret line="122" column="32" selection-start-line="122" selection-start-column="32" selection-end-line="122" selection-end-column="32" />
        </state>
      </provider>
    </entry>
    <entry file="file://$PROJECT_DIR$/scripts/detection/fcos/train_fcos.py">
      <provider selected="true" editor-type-id="text-editor">
        <state relative-caret-position="306">
          <caret line="19" column="33" selection-start-line="19" selection-start-column="8" selection-end-line="19" selection-end-column="33" />
        </state>
      </provider>
    </entry>
    <entry file="file://$PROJECT_DIR$/gluoncv/data/transforms/presets/fcos.py">
      <provider selected="true" editor-type-id="text-editor">
        <state relative-caret-position="119">
          <caret line="148" column="23" selection-start-line="148" selection-start-column="23" selection-end-line="148" selection-end-column="23" />
        </state>
      </provider>
    </entry>
    <entry file="file://$PROJECT_DIR$/gluoncv/model_zoo/fcos/fcos.py">
      <provider selected="true" editor-type-id="text-editor">
        <state relative-caret-position="285">
          <caret line="253" column="36" selection-start-line="253" selection-start-column="36" selection-end-line="253" selection-end-column="36" />
        </state>
      </provider>
    </entry>
    <entry file="file://$PROJECT_DIR$/gluoncv/data/transforms/presets/ssd.py">
      <provider selected="true" editor-type-id="text-editor">
        <state relative-caret-position="-136">
          <caret line="21" column="28" lean-forward="true" selection-start-line="21" selection-start-column="28" selection-end-line="21" selection-end-column="28" />
=======
        <state relative-caret-position="311">
          <caret line="147" column="25" selection-start-line="147" selection-start-column="15" selection-end-line="147" selection-end-column="25" />
        </state>
      </provider>
    </entry>
    <entry file="file://$PROJECT_DIR$/gluoncv/model_zoo/fcos/fcos_target.py">
      <provider selected="true" editor-type-id="text-editor">
        <state relative-caret-position="924">
          <caret line="53" column="22" lean-forward="true" selection-start-line="53" selection-start-column="22" selection-end-line="53" selection-end-column="22" />
        </state>
      </provider>
    </entry>
    <entry file="file://$PROJECT_DIR$/../../../public/anaconda3/lib/python3.6/multiprocessing/pool.py">
      <provider selected="true" editor-type-id="text-editor">
        <state relative-caret-position="161">
          <caret line="118" selection-start-line="118" selection-end-line="118" />
        </state>
      </provider>
    </entry>
    <entry file="file://$PROJECT_DIR$/../../../public/anaconda3/lib/python3.6/site-packages/mxnet/gluon/data/dataloader.py">
      <provider selected="true" editor-type-id="text-editor">
        <state relative-caret-position="161">
          <caret line="399" selection-start-line="399" selection-end-line="399" />
        </state>
      </provider>
    </entry>
    <entry file="file://$PROJECT_DIR$/../../../public/anaconda3/lib/python3.6/site-packages/mxnet/gluon/data/dataset.py">
      <provider selected="true" editor-type-id="text-editor">
        <state relative-caret-position="161">
          <caret line="123" selection-start-line="123" selection-end-line="123" />
        </state>
      </provider>
    </entry>
    <entry file="file://$PROJECT_DIR$/../../../public/anaconda3/lib/python3.6/multiprocessing/process.py">
      <provider selected="true" editor-type-id="text-editor">
        <state relative-caret-position="728">
          <caret line="92" selection-start-line="92" selection-end-line="92" />
        </state>
      </provider>
    </entry>
    <entry file="file://$PROJECT_DIR$/../../../public/anaconda3/lib/python3.6/site-packages/mxnet/gluon/utils.py">
      <provider selected="true" editor-type-id="text-editor">
        <state relative-caret-position="245">
          <caret line="115" selection-start-line="115" selection-end-line="115" />
        </state>
      </provider>
    </entry>
    <entry file="file://$PROJECT_DIR$/gluoncv/nn/bbox.py">
      <provider selected="true" editor-type-id="text-editor">
        <state relative-caret-position="191">
          <caret line="209" column="18" lean-forward="true" selection-start-line="209" selection-start-column="18" selection-end-line="209" selection-end-column="18" />
>>>>>>> 836fe12c
        </state>
      </provider>
    </entry>
    <entry file="file://$PROJECT_DIR$/../../../public/anaconda3/lib/python3.6/site-packages/mxnet/gluon/block.py">
      <provider selected="true" editor-type-id="text-editor">
<<<<<<< HEAD
        <state relative-caret-position="272">
          <caret line="45" column="3" lean-forward="true" selection-start-line="45" selection-start-column="3" selection-end-line="51" selection-end-column="67" />
        </state>
      </provider>
    </entry>
    <entry file="file://$PROJECT_DIR$/gluoncv/data/transforms/presets/rcnn.py">
      <provider selected="true" editor-type-id="text-editor">
        <state relative-caret-position="352">
          <caret line="57" selection-start-line="57" selection-end-line="57" selection-end-column="42" />
        </state>
      </provider>
    </entry>
    <entry file="file://$PROJECT_DIR$/../../../public/anaconda3/envs/mxnet/lib/python3.6/codecs.py">
      <provider selected="true" editor-type-id="text-editor">
        <state relative-caret-position="201">
          <caret line="308" selection-start-line="308" selection-end-line="308" />
        </state>
      </provider>
    </entry>
    <entry file="file://$PROJECT_DIR$/gluoncv/utils/viz/bbox.py">
      <provider selected="true" editor-type-id="text-editor">
        <state relative-caret-position="397">
          <caret line="66" selection-start-line="66" selection-end-line="66" />
        </state>
      </provider>
    </entry>
    <entry file="file://$PROJECT_DIR$/scripts/instance/mask_rcnn/demo_mask_rcnn.py">
      <provider selected="true" editor-type-id="text-editor">
        <state relative-caret-position="255">
          <caret line="44" column="39" selection-start-line="44" selection-start-column="30" selection-end-line="44" selection-end-column="39" />
        </state>
      </provider>
    </entry>
    <entry file="file://$PROJECT_DIR$/gluoncv/model_zoo/yolact/target.py">
      <provider selected="true" editor-type-id="text-editor">
        <state relative-caret-position="612">
          <caret line="43" selection-start-line="43" selection-end-line="43" />
=======
        <state relative-caret-position="149">
          <caret line="547" selection-start-line="547" selection-end-line="547" />
        </state>
      </provider>
    </entry>
    <entry file="file://$PROJECT_DIR$/scripts/detection/fcos/train_fcos.py">
      <provider selected="true" editor-type-id="text-editor">
        <state relative-caret-position="-3106">
          <caret line="202" column="41" lean-forward="true" selection-start-line="202" selection-start-column="41" selection-end-line="202" selection-end-column="41" />
          <folding>
            <element signature="e#49#58#0" expanded="true" />
          </folding>
        </state>
      </provider>
    </entry>
    <entry file="file://$PROJECT_DIR$/gluoncv/nn/protomask.py">
      <provider selected="true" editor-type-id="text-editor">
        <state relative-caret-position="630">
          <caret line="30" column="16" lean-forward="true" selection-start-line="30" selection-start-column="16" selection-end-line="30" selection-end-column="16" />
        </state>
      </provider>
    </entry>
    <entry file="file://$PROJECT_DIR$/gluoncv/model_zoo/fcos/fcos.py">
      <provider selected="true" editor-type-id="text-editor">
        <state relative-caret-position="1388">
          <caret line="238" lean-forward="true" selection-start-line="238" selection-end-line="238" />
        </state>
      </provider>
    </entry>
    <entry file="file://$PROJECT_DIR$/gluoncv/data/transforms/bbox.py">
      <provider selected="true" editor-type-id="text-editor">
        <state relative-caret-position="548">
          <caret line="121" column="50" selection-start-line="121" selection-start-column="17" selection-end-line="121" selection-end-column="50" />
        </state>
      </provider>
    </entry>
    <entry file="file://$PROJECT_DIR$/gluoncv/data/transforms/experimental/bbox.py">
      <provider selected="true" editor-type-id="text-editor">
        <state relative-caret-position="-455">
          <caret line="57" column="19" selection-start-line="57" selection-start-column="8" selection-end-line="57" selection-end-column="19" />
>>>>>>> 836fe12c
        </state>
      </provider>
    </entry>
    <entry file="file://$PROJECT_DIR$/gluoncv/data/transforms/mask.py">
      <provider selected="true" editor-type-id="text-editor">
<<<<<<< HEAD
        <state relative-caret-position="675">
          <caret line="171" column="23" lean-forward="true" selection-start-line="171" selection-start-column="23" selection-end-line="171" selection-end-column="23" />
          <folding>
            <element signature="e#37#48#0" expanded="true" />
          </folding>
        </state>
      </provider>
    </entry>
    <entry file="file://$PROJECT_DIR$/gluoncv/nn/coder.py">
      <provider selected="true" editor-type-id="text-editor">
        <state relative-caret-position="3859">
          <caret line="228" column="25" selection-start-line="228" selection-start-column="25" selection-end-line="228" selection-end-column="25" />
        </state>
      </provider>
    </entry>
    <entry file="file://$PROJECT_DIR$/scripts/instance/yolact/demo_yolact.py">
      <provider selected="true" editor-type-id="text-editor">
        <state>
          <caret line="16" column="70" selection-start-line="16" selection-start-column="70" selection-end-line="16" selection-end-column="70" />
          <folding>
            <element signature="e#29#38#0" expanded="true" />
=======
        <state relative-caret-position="357">
          <caret line="173" column="15" selection-start-line="173" selection-start-column="15" selection-end-line="173" selection-end-column="15" />
        </state>
      </provider>
    </entry>
    <entry file="file://$PROJECT_DIR$/scripts/instance/mask_fcos/train_mask_fcos.py">
      <provider selected="true" editor-type-id="text-editor">
        <state relative-caret-position="6273">
          <caret line="370" column="24" selection-start-line="370" selection-start-column="24" selection-end-line="370" selection-end-column="24" />
          <folding>
            <element signature="e#49#58#0" expanded="true" />
          </folding>
        </state>
      </provider>
    </entry>
    <entry file="file://$PROJECT_DIR$/gluoncv/model_zoo/mask_fcos/mask_fcos.py">
      <provider selected="true" editor-type-id="text-editor">
        <state relative-caret-position="4420">
          <caret line="274" column="47" selection-start-line="274" selection-start-column="47" selection-end-line="274" selection-end-column="47" />
          <folding>
            <element signature="e#78#116#0" expanded="true" />
>>>>>>> 836fe12c
          </folding>
        </state>
      </provider>
    </entry>
<<<<<<< HEAD
    <entry file="file://$PROJECT_DIR$/gluoncv/data/transforms/image.py">
      <provider selected="true" editor-type-id="text-editor">
        <state relative-caret-position="3638">
          <caret line="219" column="4" selection-start-line="219" selection-start-column="4" selection-end-line="219" selection-end-column="4" />
        </state>
      </provider>
    </entry>
    <entry file="file://$PROJECT_DIR$/gluoncv/data/transforms/bbox.py">
      <provider selected="true" editor-type-id="text-editor">
        <state relative-caret-position="2567">
          <caret line="152" selection-start-line="152" selection-end-line="152" />
        </state>
      </provider>
    </entry>
    <entry file="file://$PROJECT_DIR$/scripts/detection/faster_rcnn/train_faster_rcnn.py">
      <provider selected="true" editor-type-id="text-editor">
        <state relative-caret-position="374">
          <caret line="27" column="4" selection-start-line="27" selection-start-column="4" selection-end-line="27" selection-end-column="31" />
          <folding>
            <element signature="e#36#51#0" expanded="true" />
=======
    <entry file="file://$PROJECT_DIR$/gluoncv/data/transforms/presets/fcos.py">
      <provider selected="true" editor-type-id="text-editor">
        <state relative-caret-position="4760">
          <caret line="292" column="41" selection-start-line="292" selection-start-column="41" selection-end-line="292" selection-end-column="41" />
          <folding>
            <element signature="e#34#72#0" expanded="true" />
          </folding>
        </state>
      </provider>
    </entry>
    <entry file="file://$PROJECT_DIR$/gluoncv/model_zoo/mask_fcos/fcos_target.py">
      <provider selected="true" editor-type-id="text-editor">
        <state relative-caret-position="2125">
          <caret line="134" selection-start-line="134" selection-end-line="134" />
        </state>
      </provider>
    </entry>
    <entry file="file://$PROJECT_DIR$/gluoncv/loss.py">
      <provider selected="true" editor-type-id="text-editor">
        <state relative-caret-position="421">
          <caret line="680" column="34" selection-start-line="680" selection-start-column="34" selection-end-line="680" selection-end-column="34" />
          <folding>
            <element signature="e#131#169#0" expanded="true" />
            <marker date="1566460790633" expanded="true" signature="30210:30211" ph="..." />
>>>>>>> 836fe12c
          </folding>
        </state>
      </provider>
    </entry>
<<<<<<< HEAD
    <entry file="file://$PROJECT_DIR$/gluoncv/utils/viz/__init__.py">
      <provider selected="true" editor-type-id="text-editor">
        <state relative-caret-position="170">
          <caret line="10" lean-forward="true" selection-start-line="10" selection-end-line="10" />
        </state>
      </provider>
    </entry>
    <entry file="file://$PROJECT_DIR$/scripts/segmentation/test.py">
      <provider selected="true" editor-type-id="text-editor">
        <state relative-caret-position="1199">
          <caret line="297" column="4" lean-forward="true" selection-start-line="297" selection-start-column="4" selection-end-line="297" selection-end-column="4" />
          <folding>
            <element signature="e#0#9#0" expanded="true" />
          </folding>
        </state>
      </provider>
    </entry>
    <entry file="file://$PROJECT_DIR$/gluoncv/data/transforms/presets/__init__.py">
      <provider selected="true" editor-type-id="text-editor">
        <state relative-caret-position="102">
          <caret line="6" column="18" lean-forward="true" selection-start-line="6" selection-start-column="18" selection-end-line="6" selection-end-column="18" />
        </state>
      </provider>
    </entry>
    <entry file="file://$PROJECT_DIR$/gluoncv/utils/viz/mask.py">
      <provider selected="true" editor-type-id="text-editor">
        <state relative-caret-position="46">
          <caret line="77" column="25" selection-start-line="77" selection-start-column="25" selection-end-line="77" selection-end-column="25" />
          <folding>
            <element signature="e#44#92#0" expanded="true" />
=======
    <entry file="file://$PROJECT_DIR$/train_yolact.py">
      <provider selected="true" editor-type-id="text-editor">
        <state relative-caret-position="-493">
          <caret line="235" selection-start-line="235" selection-end-line="235" />
        </state>
      </provider>
    </entry>
    <entry file="file://$PROJECT_DIR$/train_faster_rcnn.py">
      <provider selected="true" editor-type-id="text-editor">
        <state relative-caret-position="-6562">
          <caret line="57" column="68" selection-start-line="57" selection-start-column="68" selection-end-line="57" selection-end-column="68" />
        </state>
      </provider>
    </entry>
    <entry file="file://$PROJECT_DIR$/scripts/instance/yolact/train_yolact.py">
      <provider selected="true" editor-type-id="text-editor">
        <state relative-caret-position="-1785">
          <caret line="159" selection-start-line="159" selection-end-line="159" />
          <folding>
            <element signature="e#16#31#0" expanded="true" />
          </folding>
        </state>
      </provider>
    </entry>
    <entry file="file://$PROJECT_DIR$/scripts/detection/ssd/train_ssd.py">
      <provider selected="true" editor-type-id="text-editor">
        <state relative-caret-position="-391">
          <caret line="351" column="96" selection-start-line="351" selection-start-column="96" selection-end-line="351" selection-end-column="96" />
          <folding>
            <element signature="e#16#31#0" expanded="true" />
>>>>>>> 836fe12c
          </folding>
        </state>
      </provider>
    </entry>
<<<<<<< HEAD
    <entry file="file://$PROJECT_DIR$/gluoncv/nn/feature.py">
      <provider selected="true" editor-type-id="text-editor">
        <state relative-caret-position="-620">
          <caret line="272" column="91" selection-start-line="272" selection-start-column="91" selection-end-line="272" selection-end-column="91" />
        </state>
      </provider>
    </entry>
    <entry file="file://$PROJECT_DIR$/gluoncv/loss.py">
      <provider selected="true" editor-type-id="text-editor">
        <state relative-caret-position="493">
          <caret line="533" column="61" selection-start-line="533" selection-start-column="61" selection-end-line="533" selection-end-column="61" />
        </state>
      </provider>
    </entry>
    <entry file="file://$PROJECT_DIR$/gluoncv/nn/sge.py">
      <provider selected="true" editor-type-id="text-editor">
        <state relative-caret-position="357">
          <caret line="21" column="54" selection-start-line="21" selection-start-column="54" selection-end-line="21" selection-end-column="54" />
        </state>
      </provider>
    </entry>
    <entry file="file://$PROJECT_DIR$/scripts/instance/yolact/train_yolact.py">
      <provider selected="true" editor-type-id="text-editor">
        <state relative-caret-position="4454">
          <caret line="281" column="84" selection-start-line="281" selection-start-column="84" selection-end-line="281" selection-end-column="84" />
          <folding>
            <element signature="e#16#31#0" expanded="true" />
          </folding>
        </state>
      </provider>
    </entry>
    <entry file="file://$PROJECT_DIR$/gluoncv/model_zoo/yolact/yolact.py">
      <provider selected="true" editor-type-id="text-editor">
        <state relative-caret-position="8194">
          <caret line="494" selection-start-line="494" selection-end-line="494" />
          <folding>
            <element signature="e#38#76#0" expanded="true" />
=======
    <entry file="file://$PROJECT_DIR$/gluoncv/model_zoo/faster_rcnn/faster_rcnn.py">
      <provider selected="true" editor-type-id="text-editor">
        <state relative-caret-position="2227">
          <caret line="1431" column="37" selection-start-line="1431" selection-start-column="37" selection-end-line="1431" selection-end-column="37" />
        </state>
      </provider>
    </entry>
    <entry file="file://$PROJECT_DIR$/scripts/detection/faster_rcnn/train_faster_rcnn.py">
      <provider selected="true" editor-type-id="text-editor">
        <state relative-caret-position="1683">
          <caret line="439" column="26" selection-start-line="439" selection-start-column="26" selection-end-line="439" selection-end-column="26" />
        </state>
      </provider>
    </entry>
    <entry file="file://$PROJECT_DIR$/../../../public/anaconda3/lib/python3.6/site-packages/pycocotools-2.0-py3.6-linux-x86_64.egg/pycocotools/cocoeval.py">
      <provider selected="true" editor-type-id="text-editor">
        <state relative-caret-position="51">
          <caret line="424" column="41" selection-start-line="424" selection-start-column="41" selection-end-line="424" selection-end-column="41" />
        </state>
      </provider>
    </entry>
    <entry file="file://$PROJECT_DIR$/gluoncv/utils/viz/__init__.py">
      <provider selected="true" editor-type-id="text-editor">
        <state relative-caret-position="102">
          <caret line="6" column="80" selection-start-line="6" selection-start-column="80" selection-end-line="6" selection-end-column="80" />
        </state>
      </provider>
    </entry>
    <entry file="file://$PROJECT_DIR$/gluoncv/data/transforms/presets/__init__.py">
      <provider selected="true" editor-type-id="text-editor">
        <state relative-caret-position="187">
          <caret line="11" lean-forward="true" selection-start-line="11" selection-end-line="11" />
          <folding>
            <element signature="e#71#88#0" expanded="true" />
>>>>>>> 836fe12c
          </folding>
        </state>
      </provider>
    </entry>
    <entry file="file://$PROJECT_DIR$/gluoncv/model_zoo/model_zoo.py">
<<<<<<< HEAD
      <provider selected="true" editor-type-id="text-editor">
        <state relative-caret-position="4318">
          <caret line="287" selection-start-line="287" selection-end-line="287" />
          <folding>
            <element signature="e#167#189#0" expanded="true" />
          </folding>
        </state>
      </provider>
    </entry>
    <entry file="file://$PROJECT_DIR$/scripts/detection/faster_rcnn/train_faster_rcnn_copy.py">
      <provider selected="true" editor-type-id="text-editor">
        <state relative-caret-position="7752">
          <caret line="457" selection-start-line="457" selection-end-line="457" />
        </state>
      </provider>
    </entry>
    <entry file="file://$PROJECT_DIR$/gluoncv/nn/protomask.py">
      <provider selected="true" editor-type-id="text-editor">
        <state relative-caret-position="425">
          <caret line="27" column="57" selection-start-line="27" selection-start-column="57" selection-end-line="27" selection-end-column="57" />
          <folding>
            <element signature="e#0#38#0" expanded="true" />
=======
      <provider selected="true" editor-type-id="text-editor">
        <state relative-caret-position="221">
          <caret line="37" column="23" selection-start-line="37" selection-start-column="23" selection-end-line="37" selection-end-column="23" />
        </state>
      </provider>
    </entry>
    <entry file="file://$PROJECT_DIR$/gluoncv/model_zoo/ssd/ssd.py">
      <provider selected="true" editor-type-id="text-editor">
        <state relative-caret-position="403">
          <caret line="1055" lean-forward="true" selection-start-line="1055" selection-end-line="1055" />
          <folding>
            <element signature="e#38#76#0" expanded="true" />
>>>>>>> 836fe12c
          </folding>
        </state>
      </provider>
    </entry>
<<<<<<< HEAD
    <entry file="file://$PROJECT_DIR$/scripts/detection/ssd/train_ssd.py">
      <provider selected="true" editor-type-id="text-editor">
        <state relative-caret-position="5797">
          <caret line="366" selection-start-line="366" selection-end-line="366" />
          <folding>
            <element signature="e#16#31#0" expanded="true" />
          </folding>
        </state>
      </provider>
    </entry>
    <entry file="file://$PROJECT_DIR$/gluoncv/model_zoo/ssd/ssd.py">
      <provider selected="true" editor-type-id="text-editor">
        <state relative-caret-position="314">
          <caret line="235" selection-start-line="235" selection-end-line="235" />
          <folding>
            <element signature="e#38#76#0" expanded="true" />
=======
    <entry file="file://$PROJECT_DIR$/gluoncv/nn/feature.py">
      <provider selected="true" editor-type-id="text-editor">
        <state relative-caret-position="-1258">
          <caret line="271" column="91" selection-start-line="271" selection-start-column="91" selection-end-line="271" selection-end-column="91" />
        </state>
      </provider>
    </entry>
    <entry file="file://$PROJECT_DIR$/gluoncv/utils/viz/mask.py">
      <provider selected="true" editor-type-id="text-editor">
        <state relative-caret-position="102">
          <caret line="6" column="52" lean-forward="true" selection-start-line="6" selection-start-column="52" selection-end-line="6" selection-end-column="52" />
          <folding>
            <element signature="e#44#92#0" expanded="true" />
>>>>>>> 836fe12c
          </folding>
        </state>
      </provider>
    </entry>
<<<<<<< HEAD
    <entry file="file://$PROJECT_DIR$/gluoncv/data/transforms/presets/yolact.py">
      <provider selected="true" editor-type-id="text-editor">
        <state relative-caret-position="3118">
          <caret line="206" column="16" selection-start-line="206" selection-start-column="16" selection-end-line="206" selection-end-column="16" />
          <folding>
            <element signature="e#64#102#0" expanded="true" />
          </folding>
        </state>
      </provider>
    </entry>
    <entry file="file://$PROJECT_DIR$/scripts/instance/mask_rcnn/train_mask_rcnn.py">
      <provider selected="true" editor-type-id="text-editor">
        <state relative-caret-position="195">
          <caret line="120" column="39" selection-start-line="120" selection-start-column="21" selection-end-line="120" selection-end-column="39" />
        </state>
      </provider>
    </entry>
    <entry file="file://$PROJECT_DIR$/train_yolact.py">
      <provider selected="true" editor-type-id="text-editor">
        <state relative-caret-position="-23">
          <caret line="145" selection-start-line="145" selection-end-line="145" />
          <folding>
            <element signature="e#16#31#0" expanded="true" />
          </folding>
=======
    <entry file="file://$USER_HOME$/.PyCharmCE2018.2/system/python_stubs/-1457979797/pycocotools/__init__.py">
      <provider selected="true" editor-type-id="text-editor" />
    </entry>
    <entry file="file://$PROJECT_DIR$/../../../public/anaconda3/lib/python3.6/site-packages/~ycocotools-2.0-py3.6-linux-x86_64.egg/pycocotools/cocoeval.py">
      <provider selected="true" editor-type-id="text-editor">
        <state relative-caret-position="321">
          <caret line="487" column="43" lean-forward="true" selection-start-line="487" selection-start-column="43" selection-end-line="487" selection-end-column="43" />
        </state>
      </provider>
    </entry>
    <entry file="file://$PROJECT_DIR$/../../../public/anaconda3/lib/python3.6/lib2to3/refactor.py">
      <provider selected="true" editor-type-id="text-editor">
        <state relative-caret-position="338">
          <caret line="620" column="8" selection-start-line="620" selection-start-column="8" selection-end-line="620" selection-end-column="8" />
>>>>>>> 836fe12c
        </state>
      </provider>
    </entry>
    <entry file="file://$PROJECT_DIR$/gluoncv/utils/metrics/coco_instance.py">
      <provider selected="true" editor-type-id="text-editor">
<<<<<<< HEAD
        <state relative-caret-position="386">
          <caret line="118" column="27" selection-start-line="118" selection-start-column="18" selection-end-line="118" selection-end-column="27" />
          <folding>
            <element signature="e#54#92#0" expanded="true" />
          </folding>
        </state>
      </provider>
    </entry>
    <entry file="file://$USER_HOME$/.local/lib/python3.6/site-packages/pycocotools/cocoeval.py">
      <provider selected="true" editor-type-id="text-editor">
        <state relative-caret-position="3910">
          <caret line="235" column="19" selection-start-line="235" selection-start-column="8" selection-end-line="235" selection-end-column="19" />
=======
        <state relative-caret-position="497">
          <caret line="122" column="23" selection-start-line="122" selection-start-column="23" selection-end-line="122" selection-end-column="23" />
        </state>
      </provider>
    </entry>
    <entry file="file://$PROJECT_DIR$/train_mask_fcos.py">
      <provider selected="true" editor-type-id="text-editor">
        <state relative-caret-position="212">
          <caret line="345" column="34" lean-forward="true" selection-start-line="345" selection-start-column="34" selection-end-line="345" selection-end-column="34" />
          <folding>
            <element signature="e#49#58#0" expanded="true" />
          </folding>
>>>>>>> 836fe12c
        </state>
      </provider>
    </entry>
  </component>
  <component name="masterDetails">
    <states>
      <state key="ScopeChooserConfigurable.UI">
        <settings>
          <splitter-proportions>
            <option name="proportions">
              <list>
                <option value="0.2" />
              </list>
            </option>
          </splitter-proportions>
        </settings>
      </state>
    </states>
  </component>
</project><|MERGE_RESOLUTION|>--- conflicted
+++ resolved
@@ -1,252 +1,85 @@
 <?xml version="1.0" encoding="UTF-8"?>
 <project version="4">
+  <component name="BookmarkManager">
+    <bookmark url="file://$PROJECT_DIR$/scripts/classification/cifar/CapsDense.py" line="43" />
+  </component>
   <component name="ChangeListManager">
     <list default="true" id="a711ed93-9a6a-4680-95d9-8f357310f535" name="Default" comment="">
-<<<<<<< HEAD
-      <change beforePath="$PROJECT_DIR$/scripts/detection/faster_rcnn/demo_faster_rcnn.py" beforeDir="false" afterPath="$PROJECT_DIR$/scripts/detection/faster_rcnn/demo_faster_rcnn.py" afterDir="false" />
-      <change beforePath="$PROJECT_DIR$/scripts/detection/faster_rcnn/train_faster_rcnn.py" beforeDir="false" afterPath="$PROJECT_DIR$/scripts/detection/faster_rcnn/train_faster_rcnn.py" afterDir="false" />
-      <change beforePath="$PROJECT_DIR$/scripts/detection/faster_rcnn/train_faster_rcnn_peleenet.py" beforeDir="false" afterPath="$PROJECT_DIR$/scripts/detection/faster_rcnn/train_faster_rcnn_peleenet.py" afterDir="false" />
-=======
-      <change afterPath="$PROJECT_DIR$/docs/_static/action_basketball_demo.gif" afterDir="false" />
-      <change afterPath="$PROJECT_DIR$/docs/_static/apache2.svg" afterDir="false" />
-      <change afterPath="$PROJECT_DIR$/docs/_static/imagenet_banner.jpeg" afterDir="false" />
-      <change afterPath="$PROJECT_DIR$/docs/_static/install-options.js" afterDir="false" />
-      <change afterPath="$PROJECT_DIR$/docs/_static/logos/acer_byoc_grad_lockup_rgb.png" afterDir="false" />
-      <change afterPath="$PROJECT_DIR$/docs/_static/logos/embed.html" afterDir="false" />
-      <change afterPath="$PROJECT_DIR$/docs/_static/logos/kumiawase_e_1_RGB.jpg" afterDir="false" />
-      <change afterPath="$PROJECT_DIR$/docs/_static/logos/pioneer.png" afterDir="false" />
-      <change afterPath="$PROJECT_DIR$/docs/_static/short_demo.gif" afterDir="false" />
-      <change afterPath="$PROJECT_DIR$/docs/install.rst" afterDir="false" />
-      <change afterPath="$PROJECT_DIR$/docs/install/install-include.rst" afterDir="false" />
-      <change afterPath="$PROJECT_DIR$/docs/install/install-more.rst" afterDir="false" />
-      <change afterPath="$PROJECT_DIR$/docs/model_zoo/action_recognition.rst" afterDir="false" />
-      <change afterPath="$PROJECT_DIR$/docs/slides.md" afterDir="false" />
-      <change afterPath="$PROJECT_DIR$/docs/tutorials/action_recognition/README.txt" afterDir="false" />
-      <change afterPath="$PROJECT_DIR$/docs/tutorials/action_recognition/demo_ucf101.py" afterDir="false" />
-      <change afterPath="$PROJECT_DIR$/docs/tutorials/action_recognition/dive_deep_ucf101.py" afterDir="false" />
-      <change afterPath="$PROJECT_DIR$/docs/tutorials/datasets/ucf101.py" afterDir="false" />
-      <change afterPath="$PROJECT_DIR$/gluoncv/data/kinetics400/__init__.py" afterDir="false" />
-      <change afterPath="$PROJECT_DIR$/gluoncv/data/kinetics400/classification.py" afterDir="false" />
-      <change afterPath="$PROJECT_DIR$/gluoncv/data/transforms/presets/alpha_pose.py" afterDir="false" />
-      <change afterPath="$PROJECT_DIR$/gluoncv/data/transforms/presets/segmentation.py" afterDir="false" />
-      <change afterPath="$PROJECT_DIR$/gluoncv/data/transforms/video.py" afterDir="false" />
-      <change afterPath="$PROJECT_DIR$/gluoncv/data/ucf101/__init__.py" afterDir="false" />
-      <change afterPath="$PROJECT_DIR$/gluoncv/data/ucf101/classification.py" afterDir="false" />
-      <change afterPath="$PROJECT_DIR$/gluoncv/model_zoo/action_recognition/__init__.py" afterDir="false" />
-      <change afterPath="$PROJECT_DIR$/gluoncv/model_zoo/action_recognition/inceptionv3_kinetics400.py" afterDir="false" />
-      <change afterPath="$PROJECT_DIR$/gluoncv/model_zoo/action_recognition/inceptionv3_ucf101.py" afterDir="false" />
-      <change afterPath="$PROJECT_DIR$/gluoncv/model_zoo/action_recognition/vgg16_ucf101.py" afterDir="false" />
-      <change afterPath="$PROJECT_DIR$/gluoncv/model_zoo/alpha_pose/__init__.py" afterDir="false" />
-      <change afterPath="$PROJECT_DIR$/gluoncv/model_zoo/alpha_pose/fast_pose.py" afterDir="false" />
-      <change afterPath="$PROJECT_DIR$/gluoncv/model_zoo/alpha_pose/utils.py" afterDir="false" />
-      <change afterPath="$PROJECT_DIR$/gluoncv/model_zoo/deeplabv3_plus.py" afterDir="false" />
-      <change afterPath="$PROJECT_DIR$/gluoncv/model_zoo/mobilenetv3.py" afterDir="false" />
-      <change afterPath="$PROJECT_DIR$/gluoncv/model_zoo/ssd/presets.py" afterDir="false" />
-      <change afterPath="$PROJECT_DIR$/gluoncv/model_zoo/xception.py" afterDir="false" />
-      <change afterPath="$PROJECT_DIR$/gluoncv/utils/compress_json.py" afterDir="false" />
-      <change afterPath="$PROJECT_DIR$/gluoncv/utils/metrics/rcnn.py" afterDir="false" />
-      <change afterPath="$PROJECT_DIR$/gluoncv/utils/sync_loader_helper.py" afterDir="false" />
-      <change afterPath="$PROJECT_DIR$/gluoncv/utils/viz/network.py" afterDir="false" />
-      <change afterPath="$PROJECT_DIR$/scripts/action-recognition/test_recognizer.py" afterDir="false" />
-      <change afterPath="$PROJECT_DIR$/scripts/action-recognition/train_recognizer.py" afterDir="false" />
-      <change afterPath="$PROJECT_DIR$/scripts/datasets/kinetics.py" afterDir="false" />
-      <change afterPath="$PROJECT_DIR$/scripts/datasets/kinetics400.py" afterDir="false" />
-      <change afterPath="$PROJECT_DIR$/scripts/datasets/ucf101.py" afterDir="false" />
-      <change afterPath="$PROJECT_DIR$/scripts/instance/yolact/demo_yolact.py" afterDir="false" />
-      <change afterPath="$PROJECT_DIR$/scripts/pose/alpha_pose/cam_demo.py" afterDir="false" />
-      <change afterPath="$PROJECT_DIR$/scripts/pose/alpha_pose/coco.sh" afterDir="false" />
-      <change afterPath="$PROJECT_DIR$/scripts/pose/alpha_pose/coco_dpg.sh" afterDir="false" />
-      <change afterPath="$PROJECT_DIR$/scripts/pose/alpha_pose/demo.py" afterDir="false" />
-      <change afterPath="$PROJECT_DIR$/scripts/pose/alpha_pose/train_alpha_pose.py" afterDir="false" />
-      <change afterPath="$PROJECT_DIR$/scripts/pose/alpha_pose/validate.py" afterDir="false" />
-      <change afterPath="$PROJECT_DIR$/scripts/pose/alpha_pose/validate.sh" afterDir="false" />
-      <change afterPath="$PROJECT_DIR$/scripts/pose/alpha_pose/validate_tools.py" afterDir="false" />
+      <change afterPath="$PROJECT_DIR$/gluoncv/model_zoo/mask_fcos/__init__.py" afterDir="false" />
+      <change afterPath="$PROJECT_DIR$/gluoncv/model_zoo/mask_fcos/fcos_target.py" afterDir="false" />
+      <change afterPath="$PROJECT_DIR$/gluoncv/model_zoo/mask_fcos/mask_fcos.py" afterDir="false" />
+      <change afterPath="$PROJECT_DIR$/scripts/instance/mask_fcos/__init__.py" afterDir="false" />
+      <change afterPath="$PROJECT_DIR$/scripts/instance/mask_fcos/train_mask_fcos.py" afterDir="false" />
+      <change afterPath="$PROJECT_DIR$/train_faster_rcnn.py" afterDir="false" />
+      <change afterPath="$PROJECT_DIR$/train_mask_fcos.py" afterDir="false" />
+      <change beforePath="$PROJECT_DIR$/.gitignore" beforeDir="false" afterPath="$PROJECT_DIR$/.gitignore" afterDir="false" />
       <change beforePath="$PROJECT_DIR$/.idea/gluon-cv.iml" beforeDir="false" afterPath="$PROJECT_DIR$/.idea/gluon-cv.iml" afterDir="false" />
       <change beforePath="$PROJECT_DIR$/.idea/misc.xml" beforeDir="false" afterPath="$PROJECT_DIR$/.idea/misc.xml" afterDir="false" />
       <change beforePath="$PROJECT_DIR$/.idea/workspace.xml" beforeDir="false" afterPath="$PROJECT_DIR$/.idea/workspace.xml" afterDir="false" />
-      <change beforePath="$PROJECT_DIR$/Jenkinsfile" beforeDir="false" afterPath="$PROJECT_DIR$/Jenkinsfile" afterDir="false" />
-      <change beforePath="$PROJECT_DIR$/MANIFEST.in" beforeDir="false" afterPath="$PROJECT_DIR$/MANIFEST.in" afterDir="false" />
-      <change beforePath="$PROJECT_DIR$/README.md" beforeDir="false" afterPath="$PROJECT_DIR$/README.md" afterDir="false" />
-      <change beforePath="$PROJECT_DIR$/docs/_static/css/custom.css" beforeDir="false" afterPath="$PROJECT_DIR$/docs/_static/css/custom.css" afterDir="false" />
-      <change beforePath="$PROJECT_DIR$/docs/api/utils.rst" beforeDir="false" afterPath="$PROJECT_DIR$/docs/api/utils.rst" afterDir="false" />
-      <change beforePath="$PROJECT_DIR$/docs/build.yml" beforeDir="false" afterPath="$PROJECT_DIR$/docs/build.yml" afterDir="false" />
-      <change beforePath="$PROJECT_DIR$/docs/conf.py" beforeDir="false" afterPath="$PROJECT_DIR$/docs/conf.py" afterDir="false" />
-      <change beforePath="$PROJECT_DIR$/docs/index.rst" beforeDir="false" afterPath="$PROJECT_DIR$/docs/index.rst" afterDir="false" />
-      <change beforePath="$PROJECT_DIR$/docs/model_zoo/classification.rst" beforeDir="false" afterPath="$PROJECT_DIR$/docs/model_zoo/classification.rst" afterDir="false" />
-      <change beforePath="$PROJECT_DIR$/docs/model_zoo/detection.rst" beforeDir="false" afterPath="$PROJECT_DIR$/docs/model_zoo/detection.rst" afterDir="false" />
-      <change beforePath="$PROJECT_DIR$/docs/model_zoo/index.rst" beforeDir="false" afterPath="$PROJECT_DIR$/docs/model_zoo/index.rst" afterDir="false" />
-      <change beforePath="$PROJECT_DIR$/docs/model_zoo/pose.rst" beforeDir="false" afterPath="$PROJECT_DIR$/docs/model_zoo/pose.rst" afterDir="false" />
-      <change beforePath="$PROJECT_DIR$/docs/model_zoo/segmentation.rst" beforeDir="false" afterPath="$PROJECT_DIR$/docs/model_zoo/segmentation.rst" afterDir="false" />
-      <change beforePath="$PROJECT_DIR$/docs/tutorials/classification/dive_deep_cifar10.py" beforeDir="false" afterPath="$PROJECT_DIR$/docs/tutorials/classification/dive_deep_cifar10.py" afterDir="false" />
-      <change beforePath="$PROJECT_DIR$/docs/tutorials/datasets/imagenet.py" beforeDir="false" afterPath="$PROJECT_DIR$/docs/tutorials/datasets/imagenet.py" afterDir="false" />
-      <change beforePath="$PROJECT_DIR$/docs/tutorials/deployment/int8_inference.py" beforeDir="false" afterPath="$PROJECT_DIR$/docs/tutorials/deployment/int8_inference.py" afterDir="false" />
-      <change beforePath="$PROJECT_DIR$/docs/tutorials/detection/demo_webcam.py" beforeDir="false" afterPath="$PROJECT_DIR$/docs/tutorials/detection/demo_webcam.py" afterDir="false" />
-      <change beforePath="$PROJECT_DIR$/docs/tutorials/detection/skip_fintune.py" beforeDir="false" afterPath="$PROJECT_DIR$/docs/tutorials/detection/skip_fintune.py" afterDir="false" />
-      <change beforePath="$PROJECT_DIR$/docs/tutorials/index.rst" beforeDir="false" afterPath="$PROJECT_DIR$/docs/tutorials/index.rst" afterDir="false" />
-      <change beforePath="$PROJECT_DIR$/docs/tutorials/instance/demo_mask_rcnn.py" beforeDir="false" afterPath="$PROJECT_DIR$/docs/tutorials/instance/demo_mask_rcnn.py" afterDir="false" />
-      <change beforePath="$PROJECT_DIR$/docs/tutorials/pose/cam_demo.py" beforeDir="false" afterPath="$PROJECT_DIR$/docs/tutorials/pose/cam_demo.py" afterDir="false" />
-      <change beforePath="$PROJECT_DIR$/docs/tutorials/pose/demo_simple_pose.py" beforeDir="false" afterPath="$PROJECT_DIR$/docs/tutorials/pose/demo_simple_pose.py" afterDir="false" />
-      <change beforePath="$PROJECT_DIR$/docs/tutorials/pose/dive_deep_simple_pose.py" beforeDir="false" afterPath="$PROJECT_DIR$/docs/tutorials/pose/dive_deep_simple_pose.py" afterDir="false" />
-      <change beforePath="$PROJECT_DIR$/docs/tutorials/segmentation/demo_deeplab.py" beforeDir="false" afterPath="$PROJECT_DIR$/docs/tutorials/segmentation/demo_deeplab.py" afterDir="false" />
-      <change beforePath="$PROJECT_DIR$/docs/tutorials/segmentation/demo_fcn.py" beforeDir="false" afterPath="$PROJECT_DIR$/docs/tutorials/segmentation/demo_fcn.py" afterDir="false" />
-      <change beforePath="$PROJECT_DIR$/docs/tutorials/segmentation/demo_psp.py" beforeDir="false" afterPath="$PROJECT_DIR$/docs/tutorials/segmentation/demo_psp.py" afterDir="false" />
-      <change beforePath="$PROJECT_DIR$/docs/tutorials/segmentation/voc_sota.py" beforeDir="false" afterPath="$PROJECT_DIR$/docs/tutorials/segmentation/voc_sota.py" afterDir="false" />
-      <change beforePath="$PROJECT_DIR$/gluoncv/data/__init__.py" beforeDir="false" afterPath="$PROJECT_DIR$/gluoncv/data/__init__.py" afterDir="false" />
-      <change beforePath="$PROJECT_DIR$/gluoncv/data/dataloader.py" beforeDir="false" afterPath="$PROJECT_DIR$/gluoncv/data/dataloader.py" afterDir="false" />
-      <change beforePath="$PROJECT_DIR$/gluoncv/data/mscoco/detection.py" beforeDir="false" afterPath="$PROJECT_DIR$/gluoncv/data/mscoco/detection.py" afterDir="false" />
-      <change beforePath="$PROJECT_DIR$/gluoncv/data/mscoco/instance.py" beforeDir="false" afterPath="$PROJECT_DIR$/gluoncv/data/mscoco/instance.py" afterDir="false" />
-      <change beforePath="$PROJECT_DIR$/gluoncv/data/mscoco/keypoints.py" beforeDir="false" afterPath="$PROJECT_DIR$/gluoncv/data/mscoco/keypoints.py" afterDir="false" />
-      <change beforePath="$PROJECT_DIR$/gluoncv/data/mscoco/segmentation.py" beforeDir="false" afterPath="$PROJECT_DIR$/gluoncv/data/mscoco/segmentation.py" afterDir="false" />
-      <change beforePath="$PROJECT_DIR$/gluoncv/data/segbase.py" beforeDir="false" afterPath="$PROJECT_DIR$/gluoncv/data/segbase.py" afterDir="false" />
-      <change beforePath="$PROJECT_DIR$/gluoncv/data/transforms/__init__.py" beforeDir="false" afterPath="$PROJECT_DIR$/gluoncv/data/transforms/__init__.py" afterDir="false" />
-      <change beforePath="$PROJECT_DIR$/gluoncv/data/transforms/bbox.py" beforeDir="false" afterPath="$PROJECT_DIR$/gluoncv/data/transforms/bbox.py" afterDir="false" />
-      <change beforePath="$PROJECT_DIR$/gluoncv/data/transforms/block.py" beforeDir="false" afterPath="$PROJECT_DIR$/gluoncv/data/transforms/block.py" afterDir="false" />
-      <change beforePath="$PROJECT_DIR$/gluoncv/data/transforms/mask.py" beforeDir="false" afterPath="$PROJECT_DIR$/gluoncv/data/transforms/mask.py" afterDir="false" />
-      <change beforePath="$PROJECT_DIR$/gluoncv/data/transforms/pose.py" beforeDir="false" afterPath="$PROJECT_DIR$/gluoncv/data/transforms/pose.py" afterDir="false" />
       <change beforePath="$PROJECT_DIR$/gluoncv/data/transforms/presets/__init__.py" beforeDir="false" afterPath="$PROJECT_DIR$/gluoncv/data/transforms/presets/__init__.py" afterDir="false" />
       <change beforePath="$PROJECT_DIR$/gluoncv/data/transforms/presets/fcos.py" beforeDir="false" afterPath="$PROJECT_DIR$/gluoncv/data/transforms/presets/fcos.py" afterDir="false" />
-      <change beforePath="$PROJECT_DIR$/gluoncv/data/transforms/presets/simple_pose.py" beforeDir="false" afterPath="$PROJECT_DIR$/gluoncv/data/transforms/presets/simple_pose.py" afterDir="false" />
-      <change beforePath="$PROJECT_DIR$/gluoncv/data/transforms/presets/ssd.py" beforeDir="false" afterPath="$PROJECT_DIR$/gluoncv/data/transforms/presets/ssd.py" afterDir="false" />
       <change beforePath="$PROJECT_DIR$/gluoncv/data/transforms/presets/yolact.py" beforeDir="false" afterPath="$PROJECT_DIR$/gluoncv/data/transforms/presets/yolact.py" afterDir="false" />
       <change beforePath="$PROJECT_DIR$/gluoncv/loss.py" beforeDir="false" afterPath="$PROJECT_DIR$/gluoncv/loss.py" afterDir="false" />
       <change beforePath="$PROJECT_DIR$/gluoncv/model_zoo/__init__.py" beforeDir="false" afterPath="$PROJECT_DIR$/gluoncv/model_zoo/__init__.py" afterDir="false" />
-      <change beforePath="$PROJECT_DIR$/gluoncv/model_zoo/deeplabv3.py" beforeDir="false" afterPath="$PROJECT_DIR$/gluoncv/model_zoo/deeplabv3.py" afterDir="false" />
-      <change beforePath="$PROJECT_DIR$/gluoncv/model_zoo/faster_rcnn/faster_rcnn.py" beforeDir="false" afterPath="$PROJECT_DIR$/gluoncv/model_zoo/faster_rcnn/faster_rcnn.py" afterDir="false" />
-      <change beforePath="$PROJECT_DIR$/gluoncv/model_zoo/fcn.py" beforeDir="false" afterPath="$PROJECT_DIR$/gluoncv/model_zoo/fcn.py" afterDir="false" />
-      <change beforePath="$PROJECT_DIR$/gluoncv/model_zoo/inception.py" beforeDir="false" afterPath="$PROJECT_DIR$/gluoncv/model_zoo/inception.py" afterDir="false" />
-      <change beforePath="$PROJECT_DIR$/gluoncv/model_zoo/mask_fcos/fcos_target.py" beforeDir="false" afterPath="$PROJECT_DIR$/gluoncv/model_zoo/mask_fcos/fcos_target.py" afterDir="false" />
-      <change beforePath="$PROJECT_DIR$/gluoncv/model_zoo/mask_fcos/mask_fcos.py" beforeDir="false" afterPath="$PROJECT_DIR$/gluoncv/model_zoo/mask_fcos/mask_fcos.py" afterDir="false" />
-      <change beforePath="$PROJECT_DIR$/gluoncv/model_zoo/mask_rcnn/mask_rcnn.py" beforeDir="false" afterPath="$PROJECT_DIR$/gluoncv/model_zoo/mask_rcnn/mask_rcnn.py" afterDir="false" />
-      <change beforePath="$PROJECT_DIR$/gluoncv/model_zoo/mobilenet.py" beforeDir="false" afterPath="$PROJECT_DIR$/gluoncv/model_zoo/mobilenet.py" afterDir="false" />
-      <change beforePath="$PROJECT_DIR$/gluoncv/model_zoo/model_store.py" beforeDir="false" afterPath="$PROJECT_DIR$/gluoncv/model_zoo/model_store.py" afterDir="false" />
+      <change beforePath="$PROJECT_DIR$/gluoncv/model_zoo/fcos/__init__.py" beforeDir="false" afterPath="$PROJECT_DIR$/gluoncv/model_zoo/fcos/__init__.py" afterDir="false" />
+      <change beforePath="$PROJECT_DIR$/gluoncv/model_zoo/fcos/fcos.py" beforeDir="false" afterPath="$PROJECT_DIR$/gluoncv/model_zoo/fcos/fcos.py" afterDir="false" />
       <change beforePath="$PROJECT_DIR$/gluoncv/model_zoo/model_zoo.py" beforeDir="false" afterPath="$PROJECT_DIR$/gluoncv/model_zoo/model_zoo.py" afterDir="false" />
-      <change beforePath="$PROJECT_DIR$/gluoncv/model_zoo/pspnet.py" beforeDir="false" afterPath="$PROJECT_DIR$/gluoncv/model_zoo/pspnet.py" afterDir="false" />
-      <change beforePath="$PROJECT_DIR$/gluoncv/model_zoo/quantized/quantized.py" beforeDir="false" afterPath="$PROJECT_DIR$/gluoncv/model_zoo/quantized/quantized.py" afterDir="false" />
-      <change beforePath="$PROJECT_DIR$/gluoncv/model_zoo/rcnn/rcnn.py" beforeDir="false" afterPath="$PROJECT_DIR$/gluoncv/model_zoo/rcnn/rcnn.py" afterDir="false" />
-      <change beforePath="$PROJECT_DIR$/gluoncv/model_zoo/residual_attentionnet.py" beforeDir="false" afterPath="$PROJECT_DIR$/gluoncv/model_zoo/residual_attentionnet.py" afterDir="false" />
-      <change beforePath="$PROJECT_DIR$/gluoncv/model_zoo/resnetv1b.py" beforeDir="false" afterPath="$PROJECT_DIR$/gluoncv/model_zoo/resnetv1b.py" afterDir="false" />
-      <change beforePath="$PROJECT_DIR$/gluoncv/model_zoo/resnext.py" beforeDir="false" afterPath="$PROJECT_DIR$/gluoncv/model_zoo/resnext.py" afterDir="false" />
-      <change beforePath="$PROJECT_DIR$/gluoncv/model_zoo/rpn/anchor.py" beforeDir="false" afterPath="$PROJECT_DIR$/gluoncv/model_zoo/rpn/anchor.py" afterDir="false" />
-      <change beforePath="$PROJECT_DIR$/gluoncv/model_zoo/rpn/proposal.py" beforeDir="false" afterPath="$PROJECT_DIR$/gluoncv/model_zoo/rpn/proposal.py" afterDir="false" />
-      <change beforePath="$PROJECT_DIR$/gluoncv/model_zoo/rpn/rpn_target.py" beforeDir="false" afterPath="$PROJECT_DIR$/gluoncv/model_zoo/rpn/rpn_target.py" afterDir="false" />
-      <change beforePath="$PROJECT_DIR$/gluoncv/model_zoo/segbase.py" beforeDir="false" afterPath="$PROJECT_DIR$/gluoncv/model_zoo/segbase.py" afterDir="false" />
-      <change beforePath="$PROJECT_DIR$/gluoncv/model_zoo/senet.py" beforeDir="false" afterPath="$PROJECT_DIR$/gluoncv/model_zoo/senet.py" afterDir="false" />
-      <change beforePath="$PROJECT_DIR$/gluoncv/model_zoo/ssd/__init__.py" beforeDir="false" afterPath="$PROJECT_DIR$/gluoncv/model_zoo/ssd/__init__.py" afterDir="false" />
       <change beforePath="$PROJECT_DIR$/gluoncv/model_zoo/ssd/ssd.py" beforeDir="false" afterPath="$PROJECT_DIR$/gluoncv/model_zoo/ssd/ssd.py" afterDir="false" />
-      <change beforePath="$PROJECT_DIR$/gluoncv/model_zoo/yolact/yolact.py" beforeDir="false" afterPath="$PROJECT_DIR$/gluoncv/model_zoo/yolact/yolact.py" afterDir="false" />
-      <change beforePath="$PROJECT_DIR$/gluoncv/model_zoo/yolo/yolo3.py" beforeDir="false" afterPath="$PROJECT_DIR$/gluoncv/model_zoo/yolo/yolo3.py" afterDir="false" />
-      <change beforePath="$PROJECT_DIR$/gluoncv/model_zoo/yolo/yolo_target.py" beforeDir="false" afterPath="$PROJECT_DIR$/gluoncv/model_zoo/yolo/yolo_target.py" afterDir="false" />
-      <change beforePath="$PROJECT_DIR$/gluoncv/nn/__init__.py" beforeDir="false" afterPath="$PROJECT_DIR$/gluoncv/nn/__init__.py" afterDir="false" />
-      <change beforePath="$PROJECT_DIR$/gluoncv/nn/bbox.py" beforeDir="false" afterPath="$PROJECT_DIR$/gluoncv/nn/bbox.py" afterDir="false" />
-      <change beforePath="$PROJECT_DIR$/gluoncv/nn/block.py" beforeDir="false" afterPath="$PROJECT_DIR$/gluoncv/nn/block.py" afterDir="false" />
-      <change beforePath="$PROJECT_DIR$/gluoncv/nn/coder.py" beforeDir="false" afterPath="$PROJECT_DIR$/gluoncv/nn/coder.py" afterDir="false" />
       <change beforePath="$PROJECT_DIR$/gluoncv/nn/feature.py" beforeDir="false" afterPath="$PROJECT_DIR$/gluoncv/nn/feature.py" afterDir="false" />
-      <change beforePath="$PROJECT_DIR$/gluoncv/nn/sampler.py" beforeDir="false" afterPath="$PROJECT_DIR$/gluoncv/nn/sampler.py" afterDir="false" />
-      <change beforePath="$PROJECT_DIR$/gluoncv/utils/__init__.py" beforeDir="false" afterPath="$PROJECT_DIR$/gluoncv/utils/__init__.py" afterDir="false" />
-      <change beforePath="$PROJECT_DIR$/gluoncv/utils/bbox.py" beforeDir="false" afterPath="$PROJECT_DIR$/gluoncv/utils/bbox.py" afterDir="false" />
-      <change beforePath="$PROJECT_DIR$/gluoncv/utils/filesystem.py" beforeDir="false" afterPath="$PROJECT_DIR$/gluoncv/utils/filesystem.py" afterDir="false" />
-      <change beforePath="$PROJECT_DIR$/gluoncv/utils/metrics/coco_keypoints.py" beforeDir="false" afterPath="$PROJECT_DIR$/gluoncv/utils/metrics/coco_keypoints.py" afterDir="false" />
-      <change beforePath="$PROJECT_DIR$/gluoncv/utils/metrics/segmentation.py" beforeDir="false" afterPath="$PROJECT_DIR$/gluoncv/utils/metrics/segmentation.py" afterDir="false" />
-      <change beforePath="$PROJECT_DIR$/gluoncv/utils/metrics/voc_detection.py" beforeDir="false" afterPath="$PROJECT_DIR$/gluoncv/utils/metrics/voc_detection.py" afterDir="false" />
-      <change beforePath="$PROJECT_DIR$/gluoncv/utils/parallel.py" beforeDir="false" afterPath="$PROJECT_DIR$/gluoncv/utils/parallel.py" afterDir="false" />
       <change beforePath="$PROJECT_DIR$/gluoncv/utils/viz/__init__.py" beforeDir="false" afterPath="$PROJECT_DIR$/gluoncv/utils/viz/__init__.py" afterDir="false" />
-      <change beforePath="$PROJECT_DIR$/gluoncv/utils/viz/bbox.py" beforeDir="false" afterPath="$PROJECT_DIR$/gluoncv/utils/viz/bbox.py" afterDir="false" />
-      <change beforePath="$PROJECT_DIR$/gluoncv/utils/viz/image.py" beforeDir="false" afterPath="$PROJECT_DIR$/gluoncv/utils/viz/image.py" afterDir="false" />
-      <change beforePath="$PROJECT_DIR$/gluoncv/utils/viz/keypoints.py" beforeDir="false" afterPath="$PROJECT_DIR$/gluoncv/utils/viz/keypoints.py" afterDir="false" />
       <change beforePath="$PROJECT_DIR$/gluoncv/utils/viz/mask.py" beforeDir="false" afterPath="$PROJECT_DIR$/gluoncv/utils/viz/mask.py" afterDir="false" />
-      <change beforePath="$PROJECT_DIR$/scripts/classification/imagenet/README.md" beforeDir="false" afterPath="$PROJECT_DIR$/scripts/classification/imagenet/README.md" afterDir="false" />
-      <change beforePath="$PROJECT_DIR$/scripts/classification/imagenet/demo_imagenet.py" beforeDir="false" afterPath="$PROJECT_DIR$/scripts/classification/imagenet/demo_imagenet.py" afterDir="false" />
-      <change beforePath="$PROJECT_DIR$/scripts/classification/imagenet/train_imagenet.py" beforeDir="false" afterPath="$PROJECT_DIR$/scripts/classification/imagenet/train_imagenet.py" afterDir="false" />
-      <change beforePath="$PROJECT_DIR$/scripts/classification/imagenet/train_imagenet_nasnet.py" beforeDir="false" afterPath="$PROJECT_DIR$/scripts/classification/imagenet/train_imagenet_nasnet.py" afterDir="false" />
-      <change beforePath="$PROJECT_DIR$/scripts/classification/imagenet/verify_pretrained.py" beforeDir="false" afterPath="$PROJECT_DIR$/scripts/classification/imagenet/verify_pretrained.py" afterDir="false" />
-      <change beforePath="$PROJECT_DIR$/scripts/datasets/market1501.py" beforeDir="false" afterPath="$PROJECT_DIR$/scripts/datasets/market1501.py" afterDir="false" />
-      <change beforePath="$PROJECT_DIR$/scripts/detection/demo_webcam_run.py" beforeDir="false" afterPath="$PROJECT_DIR$/scripts/detection/demo_webcam_run.py" afterDir="false" />
-      <change beforePath="$PROJECT_DIR$/scripts/detection/faster_rcnn/README.md" beforeDir="false" afterPath="$PROJECT_DIR$/scripts/detection/faster_rcnn/README.md" afterDir="false" />
       <change beforePath="$PROJECT_DIR$/scripts/detection/faster_rcnn/train_faster_rcnn.py" beforeDir="false" afterPath="$PROJECT_DIR$/scripts/detection/faster_rcnn/train_faster_rcnn.py" afterDir="false" />
       <change beforePath="$PROJECT_DIR$/scripts/detection/faster_rcnn/train_faster_rcnn_peleenet.py" beforeDir="false" afterPath="$PROJECT_DIR$/scripts/detection/faster_rcnn/train_faster_rcnn_peleenet.py" afterDir="false" />
       <change beforePath="$PROJECT_DIR$/scripts/detection/fcos/train_fcos.py" beforeDir="false" afterPath="$PROJECT_DIR$/scripts/detection/fcos/train_fcos.py" afterDir="false" />
-      <change beforePath="$PROJECT_DIR$/scripts/detection/ssd/README.md" beforeDir="false" afterPath="$PROJECT_DIR$/scripts/detection/ssd/README.md" afterDir="false" />
-      <change beforePath="$PROJECT_DIR$/scripts/detection/ssd/eval_ssd.py" beforeDir="false" afterPath="$PROJECT_DIR$/scripts/detection/ssd/eval_ssd.py" afterDir="false" />
->>>>>>> 836fe12c
       <change beforePath="$PROJECT_DIR$/scripts/detection/ssd/train_ssd.py" beforeDir="false" afterPath="$PROJECT_DIR$/scripts/detection/ssd/train_ssd.py" afterDir="false" />
-      <change beforePath="$PROJECT_DIR$/scripts/gan/cycle_gan/README.md" beforeDir="false" afterPath="$PROJECT_DIR$/scripts/gan/cycle_gan/README.md" afterDir="false" />
-      <change beforePath="$PROJECT_DIR$/scripts/gan/cycle_gan/train_cgan.py" beforeDir="false" afterPath="$PROJECT_DIR$/scripts/gan/cycle_gan/train_cgan.py" afterDir="false" />
-      <change beforePath="$PROJECT_DIR$/scripts/gan/srgan/train_srgan.py" beforeDir="false" afterPath="$PROJECT_DIR$/scripts/gan/srgan/train_srgan.py" afterDir="false" />
-      <change beforePath="$PROJECT_DIR$/scripts/instance/mask_fcos/train_mask_fcos.py" beforeDir="false" afterPath="$PROJECT_DIR$/scripts/instance/mask_fcos/train_mask_fcos.py" afterDir="false" />
-      <change beforePath="$PROJECT_DIR$/scripts/instance/mask_rcnn/demo_mask_rcnn.py" beforeDir="false" afterPath="$PROJECT_DIR$/scripts/instance/mask_rcnn/demo_mask_rcnn.py" afterDir="false" />
       <change beforePath="$PROJECT_DIR$/scripts/instance/mask_rcnn/train_mask_rcnn.py" beforeDir="false" afterPath="$PROJECT_DIR$/scripts/instance/mask_rcnn/train_mask_rcnn.py" afterDir="false" />
-<<<<<<< HEAD
-      <change beforePath="$PROJECT_DIR$/scripts/instance/yolact/demo_yolact.py" beforeDir="false" afterPath="$PROJECT_DIR$/scripts/instance/yolact/demo_yolact.py" afterDir="false" />
       <change beforePath="$PROJECT_DIR$/scripts/instance/yolact/train_yolact.py" beforeDir="false" afterPath="$PROJECT_DIR$/scripts/instance/yolact/train_yolact.py" afterDir="false" />
-      <change beforePath="$PROJECT_DIR$/scripts/segmentation/test.py" beforeDir="false" afterPath="$PROJECT_DIR$/scripts/segmentation/test.py" afterDir="false" />
-      <change beforePath="$PROJECT_DIR$/train_faster_rcnn_peleenet.py" beforeDir="false" afterPath="$PROJECT_DIR$/train_faster_rcnn_peleenet.py" afterDir="false" />
-=======
-      <change beforePath="$PROJECT_DIR$/scripts/instance/yolact/train_yolact.py" beforeDir="false" afterPath="$PROJECT_DIR$/scripts/instance/yolact/train_yolact.py" afterDir="false" />
-      <change beforePath="$PROJECT_DIR$/scripts/pose/simple_pose/cam_demo.py" beforeDir="false" afterPath="$PROJECT_DIR$/scripts/pose/simple_pose/cam_demo.py" afterDir="false" />
-      <change beforePath="$PROJECT_DIR$/scripts/pose/simple_pose/convert_validate.sh" beforeDir="false" />
-      <change beforePath="$PROJECT_DIR$/scripts/pose/simple_pose/train_simple_pose.py" beforeDir="false" afterPath="$PROJECT_DIR$/scripts/pose/simple_pose/train_simple_pose.py" afterDir="false" />
-      <change beforePath="$PROJECT_DIR$/scripts/pose/simple_pose/validate.py" beforeDir="false" afterPath="$PROJECT_DIR$/scripts/pose/simple_pose/validate.py" afterDir="false" />
-      <change beforePath="$PROJECT_DIR$/scripts/segmentation/README.md" beforeDir="false" afterPath="$PROJECT_DIR$/scripts/segmentation/README.md" afterDir="false" />
-      <change beforePath="$PROJECT_DIR$/scripts/segmentation/test.py" beforeDir="false" afterPath="$PROJECT_DIR$/scripts/segmentation/test.py" afterDir="false" />
-      <change beforePath="$PROJECT_DIR$/scripts/segmentation/train.py" beforeDir="false" afterPath="$PROJECT_DIR$/scripts/segmentation/train.py" afterDir="false" />
-      <change beforePath="$PROJECT_DIR$/setup.py" beforeDir="false" afterPath="$PROJECT_DIR$/setup.py" afterDir="false" />
-      <change beforePath="$PROJECT_DIR$/tests/py2.yml" beforeDir="false" afterPath="$PROJECT_DIR$/tests/py2.yml" afterDir="false" />
-      <change beforePath="$PROJECT_DIR$/tests/py3.yml" beforeDir="false" afterPath="$PROJECT_DIR$/tests/py3.yml" afterDir="false" />
-      <change beforePath="$PROJECT_DIR$/tests/unittests/test_model_zoo.py" beforeDir="false" afterPath="$PROJECT_DIR$/tests/unittests/test_model_zoo.py" afterDir="false" />
-      <change beforePath="$PROJECT_DIR$/tests/unittests/test_utils_viz.py" beforeDir="false" afterPath="$PROJECT_DIR$/tests/unittests/test_utils_viz.py" afterDir="false" />
-      <change beforePath="$PROJECT_DIR$/train_mask_fcos.py" beforeDir="false" afterPath="$PROJECT_DIR$/train_mask_fcos.py" afterDir="false" />
       <change beforePath="$PROJECT_DIR$/train_yolact.py" beforeDir="false" afterPath="$PROJECT_DIR$/train_yolact.py" afterDir="false" />
->>>>>>> 836fe12c
     </list>
     <option name="EXCLUDED_CONVERTED_TO_IGNORED" value="true" />
+    <option name="TRACKING_ENABLED" value="true" />
     <option name="SHOW_DIALOG" value="false" />
     <option name="HIGHLIGHT_CONFLICTS" value="true" />
     <option name="HIGHLIGHT_NON_ACTIVE_CHANGELIST" value="false" />
     <option name="LAST_RESOLUTION" value="IGNORE" />
   </component>
-  <component name="FUSProjectUsageTrigger">
-    <session id="36765941">
-      <usages-collector id="statistics.lifecycle.project">
-        <counts>
-          <entry key="project.closed" value="14" />
-          <entry key="project.open.time.0" value="3" />
-          <entry key="project.open.time.10" value="1" />
-          <entry key="project.open.time.3" value="12" />
-          <entry key="project.open.time.4" value="4" />
-          <entry key="project.opened" value="20" />
-        </counts>
-      </usages-collector>
-      <usages-collector id="statistics.file.extensions.edit">
-        <counts>
-          <entry key="Python Console" value="4960" />
-          <entry key="py" value="6514" />
-        </counts>
-      </usages-collector>
-      <usages-collector id="statistics.file.types.edit">
-        <counts>
-          <entry key="Python" value="11474" />
-        </counts>
-      </usages-collector>
-      <usages-collector id="statistics.file.extensions.open">
-        <counts>
-          <entry key="py" value="110" />
-        </counts>
-      </usages-collector>
-      <usages-collector id="statistics.file.types.open">
-        <counts>
-          <entry key="Python" value="110" />
-        </counts>
-      </usages-collector>
-    </session>
-  </component>
   <component name="FileEditorManager">
     <leaf SIDE_TABS_SIZE_LIMIT_KEY="375">
-<<<<<<< HEAD
+      <file leaf-file-name="train_mask_rcnn.py" pinned="false" current-in-tab="true">
+        <entry file="file://$PROJECT_DIR$/scripts/instance/mask_rcnn/train_mask_rcnn.py">
+          <provider selected="true" editor-type-id="text-editor">
+            <state relative-caret-position="273">
+              <caret line="383" column="70" lean-forward="true" selection-start-line="383" selection-start-column="70" selection-end-line="383" selection-end-column="70" />
+            </state>
+          </provider>
+        </entry>
+      </file>
+      <file leaf-file-name="coco_instance.py" pinned="false" current-in-tab="false">
+        <entry file="file://$PROJECT_DIR$/gluoncv/utils/metrics/coco_instance.py">
+          <provider selected="true" editor-type-id="text-editor">
+            <state relative-caret-position="284">
+              <caret line="87" column="63" lean-forward="true" selection-start-line="87" selection-start-column="63" selection-end-line="87" selection-end-column="63" />
+              <folding>
+                <element signature="e#54#92#0" expanded="true" />
+              </folding>
+            </state>
+          </provider>
+        </entry>
+      </file>
+      <file leaf-file-name="train_mask_fcos.py" pinned="false" current-in-tab="false">
+        <entry file="file://$PROJECT_DIR$/scripts/instance/mask_fcos/train_mask_fcos.py">
+          <provider selected="true" editor-type-id="text-editor">
+            <state relative-caret-position="-34">
+              <caret line="35" column="56" selection-start-line="35" selection-start-column="56" selection-end-line="35" selection-end-column="56" />
+            </state>
+          </provider>
+        </entry>
+      </file>
       <file leaf-file-name="train_yolact.py" pinned="false" current-in-tab="false">
-        <entry file="file://$PROJECT_DIR$/train_yolact.py">
+        <entry file="file://$PROJECT_DIR$/scripts/instance/yolact/train_yolact.py">
           <provider selected="true" editor-type-id="text-editor">
-            <state relative-caret-position="-23">
-              <caret line="145" selection-start-line="145" selection-end-line="145" />
+            <state relative-caret-position="4777">
+              <caret line="281" column="84" selection-start-line="281" selection-start-column="84" selection-end-line="281" selection-end-column="84" />
               <folding>
                 <element signature="e#16#31#0" expanded="true" />
               </folding>
@@ -254,122 +87,25 @@
           </provider>
         </entry>
       </file>
-      <file leaf-file-name="train_mask_rcnn.py" pinned="false" current-in-tab="false">
-        <entry file="file://$PROJECT_DIR$/scripts/instance/mask_rcnn/train_mask_rcnn.py">
+      <file leaf-file-name="protomask.py" pinned="false" current-in-tab="false">
+        <entry file="file://$PROJECT_DIR$/gluoncv/nn/protomask.py">
           <provider selected="true" editor-type-id="text-editor">
-            <state relative-caret-position="195">
-              <caret line="120" column="39" selection-start-line="120" selection-start-column="21" selection-end-line="120" selection-end-column="39" />
-            </state>
-          </provider>
-        </entry>
-      </file>
-      <file leaf-file-name="coco_instance.py" pinned="false" current-in-tab="false">
-        <entry file="file://$PROJECT_DIR$/gluoncv/utils/metrics/coco_instance.py">
-          <provider selected="true" editor-type-id="text-editor">
-            <state relative-caret-position="386">
-              <caret line="118" column="27" selection-start-line="118" selection-start-column="18" selection-end-line="118" selection-end-column="27" />
+            <state relative-caret-position="459">
+              <caret line="27" column="57" selection-start-line="27" selection-start-column="57" selection-end-line="27" selection-end-column="57" />
               <folding>
-                <element signature="e#54#92#0" expanded="true" />
-=======
-      <file pinned="false" current-in-tab="true">
-        <entry file="file://$PROJECT_DIR$/train_mask_fcos.py">
-          <provider selected="true" editor-type-id="text-editor">
-            <state relative-caret-position="212">
-              <caret line="345" column="34" lean-forward="true" selection-start-line="345" selection-start-column="34" selection-end-line="345" selection-end-column="34" />
-              <folding>
-                <element signature="e#49#58#0" expanded="true" />
->>>>>>> 836fe12c
+                <element signature="e#0#38#0" expanded="true" />
               </folding>
             </state>
           </provider>
         </entry>
       </file>
-<<<<<<< HEAD
-      <file leaf-file-name="cocoeval.py" pinned="false" current-in-tab="true">
-        <entry file="file://$USER_HOME$/.local/lib/python3.6/site-packages/pycocotools/cocoeval.py">
-          <provider selected="true" editor-type-id="text-editor">
-            <state relative-caret-position="3910">
-              <caret line="235" column="19" selection-start-line="235" selection-start-column="8" selection-end-line="235" selection-end-column="19" />
-            </state>
-          </provider>
-        </entry>
-      </file>
-      <file leaf-file-name="train_faster_rcnn_copy.py" pinned="false" current-in-tab="false">
-        <entry file="file://$PROJECT_DIR$/scripts/detection/faster_rcnn/train_faster_rcnn_copy.py">
-          <provider selected="true" editor-type-id="text-editor">
-            <state relative-caret-position="7752">
-              <caret line="457" selection-start-line="457" selection-end-line="457" />
-=======
-      <file pinned="false" current-in-tab="false">
-        <entry file="file://$PROJECT_DIR$/gluoncv/nn/feature.py">
-          <provider selected="true" editor-type-id="text-editor">
-            <state relative-caret-position="-1258">
-              <caret line="271" column="91" selection-start-line="271" selection-start-column="91" selection-end-line="271" selection-end-column="91" />
->>>>>>> 836fe12c
-            </state>
-          </provider>
-        </entry>
-      </file>
-<<<<<<< HEAD
       <file leaf-file-name="yolact.py" pinned="false" current-in-tab="false">
         <entry file="file://$PROJECT_DIR$/gluoncv/data/transforms/presets/yolact.py">
           <provider selected="true" editor-type-id="text-editor">
-            <state relative-caret-position="3118">
-              <caret line="206" column="16" selection-start-line="206" selection-start-column="16" selection-end-line="206" selection-end-column="16" />
+            <state relative-caret-position="301">
+              <caret line="192" selection-start-line="192" selection-end-line="192" />
               <folding>
                 <element signature="e#64#102#0" expanded="true" />
-              </folding>
-=======
-      <file pinned="false" current-in-tab="false">
-        <entry file="file://$PROJECT_DIR$/gluoncv/utils/metrics/coco_instance.py">
-          <provider selected="true" editor-type-id="text-editor">
-            <state relative-caret-position="497">
-              <caret line="122" column="23" selection-start-line="122" selection-start-column="23" selection-end-line="122" selection-end-column="23" />
->>>>>>> 836fe12c
-            </state>
-          </provider>
-        </entry>
-      </file>
-<<<<<<< HEAD
-      <file leaf-file-name="protomask.py" pinned="false" current-in-tab="false">
-        <entry file="file://$PROJECT_DIR$/gluoncv/nn/protomask.py">
-          <provider selected="true" editor-type-id="text-editor">
-            <state relative-caret-position="425">
-              <caret line="27" column="57" selection-start-line="27" selection-start-column="57" selection-end-line="27" selection-end-column="57" />
-              <folding>
-                <element signature="e#0#38#0" expanded="true" />
-              </folding>
-=======
-      <file pinned="false" current-in-tab="false">
-        <entry file="file://$PROJECT_DIR$/gluoncv/model_zoo/mask_fcos/fcos_target.py">
-          <provider selected="true" editor-type-id="text-editor">
-            <state relative-caret-position="2125">
-              <caret line="134" selection-start-line="134" selection-end-line="134" />
->>>>>>> 836fe12c
-            </state>
-          </provider>
-        </entry>
-      </file>
-<<<<<<< HEAD
-      <file leaf-file-name="train_ssd.py" pinned="false" current-in-tab="false">
-        <entry file="file://$PROJECT_DIR$/scripts/detection/ssd/train_ssd.py">
-          <provider selected="true" editor-type-id="text-editor">
-            <state relative-caret-position="5797">
-              <caret line="366" selection-start-line="366" selection-end-line="366" />
-              <folding>
-                <element signature="e#16#31#0" expanded="true" />
-              </folding>
-            </state>
-          </provider>
-        </entry>
-      </file>
-      <file leaf-file-name="ssd.py" pinned="false" current-in-tab="false">
-        <entry file="file://$PROJECT_DIR$/gluoncv/model_zoo/ssd/ssd.py">
-          <provider selected="true" editor-type-id="text-editor">
-            <state relative-caret-position="314">
-              <caret line="235" selection-start-line="235" selection-end-line="235" />
-              <folding>
-                <element signature="e#38#76#0" expanded="true" />
               </folding>
             </state>
           </provider>
@@ -378,21 +114,8 @@
       <file leaf-file-name="model_zoo.py" pinned="false" current-in-tab="false">
         <entry file="file://$PROJECT_DIR$/gluoncv/model_zoo/model_zoo.py">
           <provider selected="true" editor-type-id="text-editor">
-            <state relative-caret-position="4318">
-              <caret line="287" selection-start-line="287" selection-end-line="287" />
-              <folding>
-                <element signature="e#167#189#0" expanded="true" />
-=======
-      <file pinned="false" current-in-tab="false">
-        <entry file="file://$PROJECT_DIR$/gluoncv/loss.py">
-          <provider selected="true" editor-type-id="text-editor">
-            <state relative-caret-position="421">
-              <caret line="680" column="34" selection-start-line="680" selection-start-column="34" selection-end-line="680" selection-end-column="34" />
-              <folding>
-                <element signature="e#131#169#0" expanded="true" />
-                <marker date="1566460790633" expanded="true" signature="30210:30211" ph="..." />
->>>>>>> 836fe12c
-              </folding>
+            <state relative-caret-position="264">
+              <caret line="29" selection-start-line="29" selection-end-line="29" />
             </state>
           </provider>
         </entry>
@@ -408,7 +131,6 @@
   </component>
   <component name="FindInProjectRecents">
     <findStrings>
-<<<<<<< HEAD
       <find>CapsPredictor</find>
       <find>_load_label</find>
       <find>bbox_xywh_to_xyxy</find>
@@ -439,39 +161,10 @@
       <find>mask_lambd</find>
       <find>&gt;</find>
       <find>executor</find>
-=======
-      <find>faiss</find>
-      <find>provider</find>
-      <find>npoints</find>
-      <find>pointnet</find>
-      <find>ctx</find>
-      <find>val_data</find>
-      <find>get_model</find>
-      <find>YOLOV3</find>
-      <find>total_filter</find>
-      <find>cpu</find>
-      <find>nDenseBlocks</find>
-      <find>stage_index</find>
-      <find>features</find>
-      <find>_im_size</find>
-      <find>CIFAR100</find>
-      <find>cifar100</find>
-      <find>100</find>
-      <find>10</find>
-      <find>classes</find>
-      <find>num_classes</find>
-      <find>max_size</find>
-      <find>_max_size</find>
-      <find>FCOSTargetGenerator</find>
-      <find>_scale</find>
-      <find>COCOInstanceMetric</find>
-      <find>lr_warmup</find>
-      <find>cls</find>
-      <find>global</find>
-      <find>eval_metric</find>
-      <find>logname</find>
->>>>>>> 836fe12c
     </findStrings>
+    <dirStrings>
+      <dir>$PROJECT_DIR$/gluoncv/model_zoo/rcnn</dir>
+    </dirStrings>
   </component>
   <component name="Git.Settings">
     <option name="RECENT_GIT_ROOT_PATH" value="$PROJECT_DIR$" />
@@ -479,38 +172,11 @@
   <component name="IdeDocumentHistory">
     <option name="CHANGED_PATHS">
       <list>
-<<<<<<< HEAD
-=======
-        <option value="$PROJECT_DIR$/gluoncv/data/modelnet10/provider.py" />
-        <option value="$PROJECT_DIR$/scripts/instance/mask_rcnn/train_mask_rcnn.py" />
-        <option value="$PROJECT_DIR$/gluoncv/data/__init__.py" />
-        <option value="$PROJECT_DIR$/gluoncv/data/modelnet10/__init__.py" />
-        <option value="$PROJECT_DIR$/gluoncv/data/modelnet10/modelnet_dataset.py" />
-        <option value="$PROJECT_DIR$/gluoncv/data/modelnet10/pc_tranforms.py" />
-        <option value="$PROJECT_DIR$/gluoncv/data/transforms/__init__.py" />
-        <option value="$PROJECT_DIR$/gluoncv/data/modelnet/__init__.py" />
-        <option value="$PROJECT_DIR$/gluoncv/data/modelnet/pc_tranforms.py" />
-        <option value="$PROJECT_DIR$/gluoncv/data/shapenet/shapenet3d.py" />
-        <option value="$PROJECT_DIR$/scripts/classification/pointcloud/train_pointnet.py" />
-        <option value="$PROJECT_DIR$/scripts/detection/yolo/train_yolo3.py" />
-        <option value="$PROJECT_DIR$/gluoncv/data/modelnet/modelnet_dataset.py" />
-        <option value="$PROJECT_DIR$/gluoncv/model_zoo/yolo/yolo3.py" />
-        <option value="$PROJECT_DIR$/gluoncv/model_zoo/resnet.py" />
-        <option value="$PROJECT_DIR$/gluoncv/model_zoo/mobilenet.py" />
-        <option value="$PROJECT_DIR$/gluoncv/model_zoo/peleenet.py" />
-        <option value="$PROJECT_DIR$/scripts/detection/ssd/demo_ssd.py" />
-        <option value="$PROJECT_DIR$/scripts/classification/cifar/CapsDense.py" />
-        <option value="$PROJECT_DIR$/scripts/classification/cifar/train_cifar10_copy2.py" />
->>>>>>> 836fe12c
-        <option value="$PROJECT_DIR$/scripts/classification/cifar/train_cifar10_copy.py" />
-        <option value="$PROJECT_DIR$/scripts/classification/cifar/train_cifar10.py" />
         <option value="$PROJECT_DIR$/gluoncv/model_zoo/rcnn/rcnn.py" />
-<<<<<<< HEAD
         <option value="$PROJECT_DIR$/gluoncv/utils/viz/bbox.py" />
         <option value="$PROJECT_DIR$/scripts/detection/faster_rcnn/train_faster_rcnn_copy.py" />
         <option value="$PROJECT_DIR$/main.py" />
         <option value="$PROJECT_DIR$/gluoncv/model_zoo/faster_rcnn/__init__.py" />
-        <option value="$PROJECT_DIR$/scripts/detection/faster_rcnn/train_faster_rcnn_peleenet.py" />
         <option value="$PROJECT_DIR$/gluoncv/model_zoo/rcnn/opts.py" />
         <option value="$PROJECT_DIR$/train_faster_rcnn_peleenet.py" />
         <option value="$PROJECT_DIR$/gluoncv/nn/predictor.py" />
@@ -539,60 +205,30 @@
         <option value="$PROJECT_DIR$/gluoncv/data/transforms/mask.py" />
         <option value="$PROJECT_DIR$/scripts/instance/yolact/demo_yolact.py" />
         <option value="$PROJECT_DIR$/gluoncv/loss.py" />
-        <option value="$PROJECT_DIR$/gluoncv/data/transforms/presets/yolact.py" />
-        <option value="$PROJECT_DIR$/gluoncv/model_zoo/model_zoo.py" />
-        <option value="$PROJECT_DIR$/gluoncv/model_zoo/ssd/ssd.py" />
-        <option value="$PROJECT_DIR$/gluoncv/data/transforms/presets/__init__.py" />
-        <option value="$PROJECT_DIR$/scripts/detection/faster_rcnn/train_faster_rcnn.py" />
-        <option value="$PROJECT_DIR$/gluoncv/nn/feature.py" />
-        <option value="$PROJECT_DIR$/gluoncv/utils/viz/mask.py" />
-        <option value="$PROJECT_DIR$/gluoncv/utils/viz/__init__.py" />
         <option value="$PROJECT_DIR$/scripts/segmentation/test.py" />
         <option value="$PROJECT_DIR$/gluoncv/nn/sge.py" />
         <option value="$PROJECT_DIR$/gluoncv/model_zoo/yolact/yolact.py" />
         <option value="$PROJECT_DIR$/scripts/instance/yolact/train_yolact.py" />
         <option value="$PROJECT_DIR$/gluoncv/nn/protomask.py" />
-        <option value="$PROJECT_DIR$/scripts/detection/ssd/train_ssd.py" />
-        <option value="$PROJECT_DIR$/scripts/instance/mask_rcnn/train_mask_rcnn.py" />
         <option value="$PROJECT_DIR$/train_yolact.py" />
-=======
-        <option value="$PROJECT_DIR$/scripts/detection/faster_rcnn/train_faster_rcnn_peleenet.py" />
-        <option value="$PROJECT_DIR$/train_faster_rcnn.py" />
-        <option value="$PROJECT_DIR$/gluoncv/model_zoo/fcos/__init__.py" />
-        <option value="$PROJECT_DIR$/gluoncv/data/transforms/presets/yolact.py" />
-        <option value="$PROJECT_DIR$/gluoncv/model_zoo/fcos/fcos.py" />
-        <option value="$PROJECT_DIR$/scripts/detection/fcos/train_fcos.py" />
-        <option value="$PROJECT_DIR$/gluoncv/model_zoo/__init__.py" />
-        <option value="$PROJECT_DIR$/gluoncv/model_zoo/mask_fcos/__init__.py" />
-        <option value="$PROJECT_DIR$/gluoncv/model_zoo/fcos/fcos_target.py" />
-        <option value="$PROJECT_DIR$/gluoncv/nn/protomask.py" />
-        <option value="$PROJECT_DIR$/gluoncv/loss.py" />
-        <option value="$PROJECT_DIR$/gluoncv/data/transforms/mask.py" />
-        <option value="$PROJECT_DIR$/gluoncv/model_zoo/mask_fcos/mask_fcos.py" />
-        <option value="$PROJECT_DIR$/gluoncv/model_zoo/mask_fcos/fcos_target.py" />
-        <option value="$PROJECT_DIR$/scripts/instance/mask_fcos/train_mask_fcos.py" />
-        <option value="$PROJECT_DIR$/gluoncv/data/transforms/presets/fcos.py" />
-        <option value="$PROJECT_DIR$/train_yolact.py" />
-        <option value="$PROJECT_DIR$/scripts/instance/yolact/train_yolact.py" />
         <option value="$PROJECT_DIR$/scripts/detection/ssd/train_ssd.py" />
         <option value="$PROJECT_DIR$/scripts/detection/faster_rcnn/train_faster_rcnn.py" />
-        <option value="$PROJECT_DIR$/gluoncv/model_zoo/faster_rcnn/faster_rcnn.py" />
+        <option value="$PROJECT_DIR$/scripts/detection/faster_rcnn/train_faster_rcnn_peleenet.py" />
+        <option value="$PROJECT_DIR$/gluoncv/utils/viz/mask.py" />
         <option value="$PROJECT_DIR$/gluoncv/utils/viz/__init__.py" />
-        <option value="$PROJECT_DIR$/gluoncv/utils/viz/mask.py" />
-        <option value="$PROJECT_DIR$/gluoncv/data/transforms/presets/__init__.py" />
-        <option value="$PROJECT_DIR$/gluoncv/model_zoo/model_zoo.py" />
         <option value="$PROJECT_DIR$/gluoncv/nn/feature.py" />
         <option value="$PROJECT_DIR$/gluoncv/model_zoo/ssd/ssd.py" />
-        <option value="$PROJECT_DIR$/train_mask_fcos.py" />
->>>>>>> 836fe12c
+        <option value="$PROJECT_DIR$/gluoncv/model_zoo/model_zoo.py" />
+        <option value="$PROJECT_DIR$/gluoncv/data/transforms/presets/__init__.py" />
+        <option value="$PROJECT_DIR$/gluoncv/data/transforms/presets/yolact.py" />
+        <option value="$PROJECT_DIR$/scripts/instance/mask_rcnn/train_mask_rcnn.py" />
+        <option value="$PROJECT_DIR$/.gitignore" />
       </list>
     </option>
   </component>
   <component name="ProjectFrameBounds">
-<<<<<<< HEAD
-=======
-    <option name="x" value="1920" />
->>>>>>> 836fe12c
+    <option name="x" value="8" />
+    <option name="y" value="-8" />
     <option name="width" value="1920" />
     <option name="height" value="1040" />
   </component>
@@ -601,116 +237,31 @@
       <foldersAlwaysOnTop value="true" />
     </navigator>
     <panes>
-      <pane id="Scope" />
       <pane id="ProjectPane">
         <subPane>
           <expand>
             <path>
-              <item name="mygluon_cv" type="b2602c69:ProjectViewProjectNode" />
-              <item name="mygluon_cv" type="462c0819:PsiDirectoryNode" />
-            </path>
-            <path>
-<<<<<<< HEAD
               <item name="gluon-cv" type="b2602c69:ProjectViewProjectNode" />
               <item name="gluon-cv" type="462c0819:PsiDirectoryNode" />
-              <item name="scripts" type="462c0819:PsiDirectoryNode" />
-            </path>
-            <path>
-              <item name="gluon-cv" type="b2602c69:ProjectViewProjectNode" />
-              <item name="gluon-cv" type="462c0819:PsiDirectoryNode" />
-              <item name="scripts" type="462c0819:PsiDirectoryNode" />
-              <item name="detection" type="462c0819:PsiDirectoryNode" />
-=======
-              <item name="mygluon_cv" type="b2602c69:ProjectViewProjectNode" />
-              <item name="mygluon_cv" type="462c0819:PsiDirectoryNode" />
-              <item name="gluoncv" type="462c0819:PsiDirectoryNode" />
-            </path>
-            <path>
-              <item name="mygluon_cv" type="b2602c69:ProjectViewProjectNode" />
-              <item name="mygluon_cv" type="462c0819:PsiDirectoryNode" />
-              <item name="gluoncv" type="462c0819:PsiDirectoryNode" />
-              <item name="utils" type="462c0819:PsiDirectoryNode" />
->>>>>>> 836fe12c
-            </path>
-            <path>
-              <item name="mygluon_cv" type="b2602c69:ProjectViewProjectNode" />
-              <item name="mygluon_cv" type="462c0819:PsiDirectoryNode" />
-              <item name="gluoncv" type="462c0819:PsiDirectoryNode" />
-              <item name="utils" type="462c0819:PsiDirectoryNode" />
-              <item name="metrics" type="462c0819:PsiDirectoryNode" />
-            </path>
-            <path>
-              <item name="mygluon_cv" type="b2602c69:ProjectViewProjectNode" />
-              <item name="mygluon_cv" type="462c0819:PsiDirectoryNode" />
-              <item name="scripts" type="462c0819:PsiDirectoryNode" />
-              <item name="detection" type="462c0819:PsiDirectoryNode" />
-              <item name="faster_rcnn" type="462c0819:PsiDirectoryNode" />
-            </path>
-            <path>
-              <item name="mygluon_cv" type="b2602c69:ProjectViewProjectNode" />
-              <item name="mygluon_cv" type="462c0819:PsiDirectoryNode" />
-              <item name="scripts" type="462c0819:PsiDirectoryNode" />
-              <item name="detection" type="462c0819:PsiDirectoryNode" />
-              <item name="ssd" type="462c0819:PsiDirectoryNode" />
-            </path>
-            <path>
-              <item name="mygluon_cv" type="b2602c69:ProjectViewProjectNode" />
-              <item name="mygluon_cv" type="462c0819:PsiDirectoryNode" />
-              <item name="scripts" type="462c0819:PsiDirectoryNode" />
-              <item name="instance" type="462c0819:PsiDirectoryNode" />
-            </path>
-            <path>
-              <item name="gluon-cv" type="b2602c69:ProjectViewProjectNode" />
-              <item name="gluon-cv" type="462c0819:PsiDirectoryNode" />
-              <item name="scripts" type="462c0819:PsiDirectoryNode" />
-              <item name="instance" type="462c0819:PsiDirectoryNode" />
-              <item name="mask_rcnn" type="462c0819:PsiDirectoryNode" />
-            </path>
-            <path>
-              <item name="mygluon_cv" type="b2602c69:ProjectViewProjectNode" />
-              <item name="mygluon_cv" type="462c0819:PsiDirectoryNode" />
-              <item name="scripts" type="462c0819:PsiDirectoryNode" />
-              <item name="detection" type="462c0819:PsiDirectoryNode" />
-              <item name="ssd" type="462c0819:PsiDirectoryNode" />
-            </path>
-            <path>
-              <item name="mygluon_cv" type="b2602c69:ProjectViewProjectNode" />
-              <item name="mygluon_cv" type="462c0819:PsiDirectoryNode" />
-              <item name="scripts" type="462c0819:PsiDirectoryNode" />
-              <item name="instance" type="462c0819:PsiDirectoryNode" />
-            </path>
-            <path>
-              <item name="mygluon_cv" type="b2602c69:ProjectViewProjectNode" />
-              <item name="mygluon_cv" type="462c0819:PsiDirectoryNode" />
-              <item name="scripts" type="462c0819:PsiDirectoryNode" />
-              <item name="instance" type="462c0819:PsiDirectoryNode" />
-              <item name="yolact" type="462c0819:PsiDirectoryNode" />
             </path>
           </expand>
           <select />
         </subPane>
       </pane>
+      <pane id="Scope" />
     </panes>
   </component>
   <component name="PropertiesComponent">
     <property name="SearchEverywhereHistoryKey" value="&#9;FILE&#9;file:///home/xcq/PycharmProjects/gluon-cv/gluoncv/model_zoo/deeplabv3.py" />
-<<<<<<< HEAD
     <property name="last_opened_file_path" value="$PROJECT_DIR$/../fcos-gluon-cv" />
     <property name="settings.editor.selected.configurable" value="com.jetbrains.python.configuration.PyActiveSdkModuleConfigurable" />
-=======
-    <property name="last_opened_file_path" value="$PROJECT_DIR$" />
-    <property name="settings.editor.selected.configurable" value="reference.settingsdialog.IDE.editor.colors.Color Scheme Font" />
->>>>>>> 836fe12c
   </component>
   <component name="RecentsManager">
     <key name="CopyFile.RECENT_KEYS">
       <recent name="$PROJECT_DIR$" />
-<<<<<<< HEAD
       <recent name="$PROJECT_DIR$/scripts/instance/yolact" />
       <recent name="$PROJECT_DIR$/scripts/detection/faster_rcnn" />
       <recent name="$PROJECT_DIR$/scripts/instance/mask_rcnn" />
-=======
->>>>>>> 836fe12c
       <recent name="$PROJECT_DIR$/gluoncv/model_zoo/peleenet_ssd" />
     </key>
     <key name="MoveFile.RECENT_KEYS">
@@ -729,13 +280,8 @@
       </list>
     </option>
   </component>
-<<<<<<< HEAD
   <component name="RunManager" selected="Python.train_mask_rcnn">
     <configuration name="demo_yolact" type="PythonConfigurationType" factoryName="Python" temporary="true">
-=======
-  <component name="RunManager" selected="Python.train_mask_fcos (1)">
-    <configuration name="train_fcos" type="PythonConfigurationType" factoryName="Python" temporary="true">
->>>>>>> 836fe12c
       <module name="gluon-cv" />
       <option name="INTERPRETER_OPTIONS" value="" />
       <option name="PARENT_ENVS" value="true" />
@@ -743,32 +289,17 @@
         <env name="PYTHONUNBUFFERED" value="1" />
       </envs>
       <option name="SDK_HOME" value="" />
-<<<<<<< HEAD
       <option name="WORKING_DIRECTORY" value="$PROJECT_DIR$/scripts/instance/yolact" />
       <option name="IS_MODULE_SDK" value="true" />
       <option name="ADD_CONTENT_ROOTS" value="true" />
       <option name="ADD_SOURCE_ROOTS" value="true" />
       <option name="SCRIPT_NAME" value="$PROJECT_DIR$/scripts/instance/yolact/demo_yolact.py" />
-=======
-      <option name="WORKING_DIRECTORY" value="$PROJECT_DIR$/scripts/detection/fcos" />
-      <option name="IS_MODULE_SDK" value="true" />
-      <option name="ADD_CONTENT_ROOTS" value="true" />
-      <option name="ADD_SOURCE_ROOTS" value="true" />
-      <option name="SCRIPT_NAME" value="$PROJECT_DIR$/scripts/detection/fcos/train_fcos.py" />
->>>>>>> 836fe12c
       <option name="PARAMETERS" value="" />
       <option name="SHOW_COMMAND_LINE" value="false" />
       <option name="EMULATE_TERMINAL" value="false" />
       <option name="MODULE_MODE" value="false" />
-      <option name="REDIRECT_INPUT" value="false" />
-      <option name="INPUT_FILE" value="" />
-      <method v="2" />
     </configuration>
-<<<<<<< HEAD
     <configuration name="train_mask_rcnn" type="PythonConfigurationType" factoryName="Python" temporary="true">
-=======
-    <configuration name="train_mask_fcos (1)" type="PythonConfigurationType" factoryName="Python" temporary="true">
->>>>>>> 836fe12c
       <module name="gluon-cv" />
       <option name="INTERPRETER_OPTIONS" value="" />
       <option name="PARENT_ENVS" value="true" />
@@ -776,32 +307,17 @@
         <env name="PYTHONUNBUFFERED" value="1" />
       </envs>
       <option name="SDK_HOME" value="" />
-<<<<<<< HEAD
       <option name="WORKING_DIRECTORY" value="$PROJECT_DIR$/scripts/instance/mask_rcnn" />
       <option name="IS_MODULE_SDK" value="true" />
       <option name="ADD_CONTENT_ROOTS" value="true" />
       <option name="ADD_SOURCE_ROOTS" value="true" />
       <option name="SCRIPT_NAME" value="$PROJECT_DIR$/scripts/instance/mask_rcnn/train_mask_rcnn.py" />
-=======
-      <option name="WORKING_DIRECTORY" value="$PROJECT_DIR$" />
-      <option name="IS_MODULE_SDK" value="true" />
-      <option name="ADD_CONTENT_ROOTS" value="true" />
-      <option name="ADD_SOURCE_ROOTS" value="true" />
-      <option name="SCRIPT_NAME" value="$PROJECT_DIR$/train_mask_fcos.py" />
->>>>>>> 836fe12c
       <option name="PARAMETERS" value="" />
       <option name="SHOW_COMMAND_LINE" value="false" />
       <option name="EMULATE_TERMINAL" value="false" />
       <option name="MODULE_MODE" value="false" />
-      <option name="REDIRECT_INPUT" value="false" />
-      <option name="INPUT_FILE" value="" />
-      <method v="2" />
     </configuration>
-<<<<<<< HEAD
     <configuration name="train_ssd" type="PythonConfigurationType" factoryName="Python" temporary="true">
-=======
-    <configuration name="train_mask_fcos" type="PythonConfigurationType" factoryName="Python" temporary="true">
->>>>>>> 836fe12c
       <module name="gluon-cv" />
       <option name="INTERPRETER_OPTIONS" value="" />
       <option name="PARENT_ENVS" value="true" />
@@ -809,32 +325,17 @@
         <env name="PYTHONUNBUFFERED" value="1" />
       </envs>
       <option name="SDK_HOME" value="" />
-<<<<<<< HEAD
       <option name="WORKING_DIRECTORY" value="$PROJECT_DIR$/scripts/detection/ssd" />
       <option name="IS_MODULE_SDK" value="true" />
       <option name="ADD_CONTENT_ROOTS" value="true" />
       <option name="ADD_SOURCE_ROOTS" value="true" />
       <option name="SCRIPT_NAME" value="$PROJECT_DIR$/scripts/detection/ssd/train_ssd.py" />
-=======
-      <option name="WORKING_DIRECTORY" value="$PROJECT_DIR$/scripts/instance/mask_fcos" />
-      <option name="IS_MODULE_SDK" value="true" />
-      <option name="ADD_CONTENT_ROOTS" value="true" />
-      <option name="ADD_SOURCE_ROOTS" value="true" />
-      <option name="SCRIPT_NAME" value="$PROJECT_DIR$/scripts/instance/mask_fcos/train_mask_fcos.py" />
->>>>>>> 836fe12c
       <option name="PARAMETERS" value="" />
       <option name="SHOW_COMMAND_LINE" value="false" />
       <option name="EMULATE_TERMINAL" value="false" />
       <option name="MODULE_MODE" value="false" />
-      <option name="REDIRECT_INPUT" value="false" />
-      <option name="INPUT_FILE" value="" />
-      <method v="2" />
     </configuration>
-<<<<<<< HEAD
     <configuration name="train_yolact (1)" type="PythonConfigurationType" factoryName="Python" temporary="true">
-=======
-    <configuration name="train_ssd" type="PythonConfigurationType" factoryName="Python" temporary="true">
->>>>>>> 836fe12c
       <module name="gluon-cv" />
       <option name="INTERPRETER_OPTIONS" value="" />
       <option name="PARENT_ENVS" value="true" />
@@ -842,26 +343,15 @@
         <env name="PYTHONUNBUFFERED" value="1" />
       </envs>
       <option name="SDK_HOME" value="" />
-<<<<<<< HEAD
       <option name="WORKING_DIRECTORY" value="$PROJECT_DIR$" />
       <option name="IS_MODULE_SDK" value="true" />
       <option name="ADD_CONTENT_ROOTS" value="true" />
       <option name="ADD_SOURCE_ROOTS" value="true" />
       <option name="SCRIPT_NAME" value="$PROJECT_DIR$/train_yolact.py" />
-=======
-      <option name="WORKING_DIRECTORY" value="$PROJECT_DIR$/scripts/detection/ssd" />
-      <option name="IS_MODULE_SDK" value="true" />
-      <option name="ADD_CONTENT_ROOTS" value="true" />
-      <option name="ADD_SOURCE_ROOTS" value="true" />
-      <option name="SCRIPT_NAME" value="$PROJECT_DIR$/scripts/detection/ssd/train_ssd.py" />
->>>>>>> 836fe12c
       <option name="PARAMETERS" value="" />
       <option name="SHOW_COMMAND_LINE" value="false" />
       <option name="EMULATE_TERMINAL" value="false" />
       <option name="MODULE_MODE" value="false" />
-      <option name="REDIRECT_INPUT" value="false" />
-      <option name="INPUT_FILE" value="" />
-      <method v="2" />
     </configuration>
     <configuration name="train_yolact" type="PythonConfigurationType" factoryName="Python" temporary="true">
       <module name="gluon-cv" />
@@ -880,12 +370,8 @@
       <option name="SHOW_COMMAND_LINE" value="false" />
       <option name="EMULATE_TERMINAL" value="false" />
       <option name="MODULE_MODE" value="false" />
-      <option name="REDIRECT_INPUT" value="false" />
-      <option name="INPUT_FILE" value="" />
-      <method v="2" />
     </configuration>
     <list>
-<<<<<<< HEAD
       <item itemvalue="Python.train_mask_rcnn" />
       <item itemvalue="Python.train_yolact" />
       <item itemvalue="Python.train_yolact (1)" />
@@ -899,21 +385,6 @@
         <item itemvalue="Python.train_yolact (1)" />
         <item itemvalue="Python.train_ssd" />
         <item itemvalue="Python.demo_yolact" />
-=======
-      <item itemvalue="Python.train_fcos" />
-      <item itemvalue="Python.train_ssd" />
-      <item itemvalue="Python.train_yolact" />
-      <item itemvalue="Python.train_mask_fcos" />
-      <item itemvalue="Python.train_mask_fcos (1)" />
-    </list>
-    <recent_temporary>
-      <list>
-        <item itemvalue="Python.train_mask_fcos (1)" />
-        <item itemvalue="Python.train_mask_fcos" />
-        <item itemvalue="Python.train_yolact" />
-        <item itemvalue="Python.train_fcos" />
-        <item itemvalue="Python.train_ssd" />
->>>>>>> 836fe12c
       </list>
     </recent_temporary>
   </component>
@@ -940,37 +411,30 @@
     </todo-panel>
   </component>
   <component name="ToolWindowManager">
-<<<<<<< HEAD
-    <frame x="0" y="0" width="1920" height="1040" extended-state="0" />
+    <frame x="8" y="-8" width="1920" height="1040" extended-state="0" />
+    <editor active="true" />
     <layout>
-      <window_info active="true" content_ui="combo" id="Project" order="0" sideWeight="0.7478992" visible="true" weight="0.41952506" />
+      <window_info active="true" content_ui="combo" id="Project" order="0" sideWeight="0.7462185" visible="true" weight="0.21424802" />
       <window_info anchor="bottom" id="TODO" order="6" weight="0.32960895" />
       <window_info anchor="bottom" id="Event Log" order="10" sideWeight="0.20263852" side_tool="true" weight="0.33743018" />
       <window_info anchor="bottom" id="Version Control" order="8" weight="0.32830188" />
       <window_info anchor="bottom" id="Python Console" order="7" weight="0.32960895" />
       <window_info anchor="bottom" id="Run" order="2" sideWeight="0.7973615" visible="true" weight="0.33519554" />
-      <window_info id="Structure" order="1" sideWeight="0.25210086" side_tool="true" visible="true" weight="0.41952506" />
+      <window_info id="Structure" order="1" sideWeight="0.25378153" side_tool="true" visible="true" weight="0.21424802" />
       <window_info anchor="bottom" id="Terminal" order="9" weight="0.32871535" />
       <window_info id="Favorites" order="2" side_tool="true" />
       <window_info anchor="bottom" id="Debug" order="3" sideWeight="0.71187335" weight="0.40446928" />
       <window_info anchor="right" content_ui="combo" id="Hierarchy" order="2" weight="0.25" />
       <window_info anchor="right" id="Commander" internal_type="SLIDING" order="0" type="SLIDING" weight="0.4" />
       <window_info anchor="right" id="Ant Build" order="1" weight="0.25" />
-=======
-    <frame x="1920" y="0" width="1920" height="1040" extended-state="0" />
-    <editor active="true" />
-    <layout>
-      <window_info content_ui="combo" id="Project" order="0" visible="true" weight="0.2456326" />
-      <window_info id="Structure" order="1" side_tool="true" weight="0.25" />
-      <window_info id="Favorites" order="2" side_tool="true" />
->>>>>>> 836fe12c
       <window_info anchor="bottom" id="Message" order="0" />
-      <window_info anchor="bottom" id="Find" order="1" weight="0.32951945" />
-      <window_info active="true" anchor="bottom" id="Run" order="2" visible="true" weight="0.33485195" />
-      <window_info anchor="bottom" id="Debug" order="3" weight="0.40546697" />
+      <window_info anchor="bottom" id="Inspection" order="5" weight="0.4" />
       <window_info anchor="bottom" id="Cvs" order="4" weight="0.25" />
+      <window_info anchor="bottom" id="Find" order="1" weight="0.32960895" />
+    </layout>
+    <layout-to-restore>
+      <window_info anchor="right" content_ui="combo" id="Hierarchy" order="2" weight="0.25" />
       <window_info anchor="bottom" id="Inspection" order="5" weight="0.4" />
-<<<<<<< HEAD
       <window_info anchor="bottom" id="Cvs" order="4" weight="0.25" />
       <window_info active="true" content_ui="combo" id="Project" order="0" sideWeight="0.76344085" visible="true" weight="0.19155672" />
       <window_info id="Structure" order="1" sideWeight="0.23655914" side_tool="true" weight="0.19155672" />
@@ -987,17 +451,6 @@
       <window_info anchor="bottom" id="Message" order="0" />
       <window_info id="Favorites" order="2" side_tool="true" />
     </layout-to-restore>
-=======
-      <window_info anchor="bottom" id="TODO" order="6" />
-      <window_info anchor="bottom" id="Terminal" order="7" weight="0.32960895" />
-      <window_info anchor="bottom" id="Event Log" order="8" side_tool="true" />
-      <window_info anchor="bottom" id="Version Control" order="9" />
-      <window_info anchor="bottom" id="Python Console" order="10" weight="0.32951945" />
-      <window_info anchor="right" id="Commander" internal_type="SLIDING" order="0" type="SLIDING" weight="0.4" />
-      <window_info anchor="right" id="Ant Build" order="1" weight="0.25" />
-      <window_info anchor="right" content_ui="combo" id="Hierarchy" order="2" weight="0.25" />
-    </layout>
->>>>>>> 836fe12c
   </component>
   <component name="VcsContentAnnotationSettings">
     <option name="myLimit" value="2678400000" />
@@ -1021,11 +474,6 @@
           <option name="timeStamp" value="9" />
         </line-breakpoint>
         <line-breakpoint enabled="true" suspend="THREAD" type="python-line">
-          <url>file://$PROJECT_DIR$/scripts/detection/faster_rcnn/demo_faster_rcnn.py</url>
-          <line>56</line>
-          <option name="timeStamp" value="12" />
-        </line-breakpoint>
-        <line-breakpoint enabled="true" suspend="THREAD" type="python-line">
           <url>file://$PROJECT_DIR$/gluoncv/model_zoo/pointnet.py</url>
           <line>149</line>
           <option name="timeStamp" value="32" />
@@ -1052,11 +500,7 @@
         </line-breakpoint>
         <line-breakpoint enabled="true" suspend="THREAD" type="python-line">
           <url>file://$PROJECT_DIR$/gluoncv/model_zoo/peleenet.py</url>
-<<<<<<< HEAD
           <line>203</line>
-=======
-          <line>195</line>
->>>>>>> 836fe12c
           <option name="timeStamp" value="72" />
         </line-breakpoint>
         <line-breakpoint enabled="true" suspend="THREAD" type="python-line">
@@ -1065,7 +509,6 @@
           <option name="timeStamp" value="85" />
         </line-breakpoint>
         <line-breakpoint enabled="true" suspend="THREAD" type="python-line">
-<<<<<<< HEAD
           <url>file://$PROJECT_DIR$/gluoncv/model_zoo/rcnn/rcnn.py</url>
           <line>223</line>
           <option name="timeStamp" value="105" />
@@ -1094,42 +537,30 @@
           <url>file://$PROJECT_DIR$/../frustum-pointnets/kitti/prepare_data.py</url>
           <line>15</line>
           <option name="timeStamp" value="167" />
-=======
-          <url>file://$PROJECT_DIR$/scripts/detection/ssd/demo_ssd.py</url>
-          <line>45</line>
-          <option name="timeStamp" value="86" />
->>>>>>> 836fe12c
-        </line-breakpoint>
-        <line-breakpoint enabled="true" suspend="THREAD" type="python-line">
-          <url>file://$PROJECT_DIR$/scripts/classification/cifar/CapsDense.py</url>
-          <line>16</line>
-          <option name="timeStamp" value="87" />
-        </line-breakpoint>
-        <line-breakpoint enabled="true" suspend="THREAD" type="python-line">
-<<<<<<< HEAD
+        </line-breakpoint>
+        <line-breakpoint enabled="true" suspend="THREAD" type="python-line">
+          <url>file://$PROJECT_DIR$/scripts/detection/yolo/train_yolo3.py</url>
+          <line>311</line>
+          <option name="timeStamp" value="173" />
+        </line-breakpoint>
+        <line-breakpoint enabled="true" suspend="THREAD" type="python-line">
           <url>file://$PROJECT_DIR$/gluoncv/model_zoo/faster_rcnn/faster_rcnn.py</url>
           <line>701</line>
           <option name="timeStamp" value="189" />
-=======
-          <url>file://$PROJECT_DIR$/scripts/classification/cifar/CapsDense.py</url>
-          <line>64</line>
-          <option name="timeStamp" value="88" />
->>>>>>> 836fe12c
-        </line-breakpoint>
-        <line-breakpoint enabled="true" suspend="THREAD" type="python-line">
-          <url>file://$PROJECT_DIR$/gluoncv/model_zoo/rcnn/opts.py</url>
-          <line>20</line>
-          <option name="timeStamp" value="93" />
-        </line-breakpoint>
-        <line-breakpoint enabled="true" suspend="THREAD" type="python-line">
-          <url>file://$PROJECT_DIR$/scripts/detection/fcos/train_fcos.py</url>
-          <line>195</line>
-          <option name="timeStamp" value="104" />
-        </line-breakpoint>
-        <line-breakpoint enabled="true" suspend="THREAD" type="python-line">
-<<<<<<< HEAD
+        </line-breakpoint>
+        <line-breakpoint enabled="true" suspend="THREAD" type="python-line">
+          <url>file://$PROJECT_DIR$/scripts/detection/faster_rcnn/train_faster_rcnn_peleenet.py</url>
+          <line>427</line>
+          <option name="timeStamp" value="214" />
+        </line-breakpoint>
+        <line-breakpoint enabled="true" suspend="THREAD" type="python-line">
+          <url>file://$PROJECT_DIR$/scripts/detection/faster_rcnn/train_faster_rcnn_peleenet.py</url>
+          <line>422</line>
+          <option name="timeStamp" value="236" />
+        </line-breakpoint>
+        <line-breakpoint enabled="true" suspend="THREAD" type="python-line">
           <url>file://$PROJECT_DIR$/gluoncv/model_zoo/ssd/ssd.py</url>
-          <line>327</line>
+          <line>328</line>
           <option name="timeStamp" value="269" />
         </line-breakpoint>
         <line-breakpoint enabled="true" suspend="THREAD" type="python-line">
@@ -1179,7 +610,7 @@
         </line-breakpoint>
         <line-breakpoint enabled="true" suspend="THREAD" type="python-line">
           <url>file://$PROJECT_DIR$/scripts/detection/faster_rcnn/train_faster_rcnn.py</url>
-          <line>415</line>
+          <line>417</line>
           <option name="timeStamp" value="395" />
         </line-breakpoint>
         <line-breakpoint enabled="true" suspend="THREAD" type="python-line">
@@ -1201,31 +632,15 @@
           <url>file://$PROJECT_DIR$/scripts/classification/cifar/CapsDense.py</url>
           <line>41</line>
           <option name="timeStamp" value="435" />
-=======
-          <url>file://$PROJECT_DIR$/scripts/detection/fcos/train_fcos.py</url>
-          <line>196</line>
-          <option name="timeStamp" value="105" />
-        </line-breakpoint>
-        <line-breakpoint enabled="true" suspend="THREAD" type="python-line">
-          <url>file://$PROJECT_DIR$/gluoncv/model_zoo/ssd/ssd.py</url>
-          <line>252</line>
-          <option name="timeStamp" value="120" />
-        </line-breakpoint>
-        <line-breakpoint enabled="true" suspend="THREAD" type="python-line">
-          <url>file://$PROJECT_DIR$/gluoncv/model_zoo/ssd/ssd.py</url>
-          <line>243</line>
-          <option name="timeStamp" value="121" />
->>>>>>> 836fe12c
-        </line-breakpoint>
-        <line-breakpoint enabled="true" suspend="THREAD" type="python-line">
-          <url>file://$PROJECT_DIR$/scripts/instance/yolact/train_yolact.py</url>
-          <line>1</line>
-          <option name="timeStamp" value="127" />
-        </line-breakpoint>
-        <line-breakpoint enabled="true" suspend="THREAD" type="python-line">
-<<<<<<< HEAD
+        </line-breakpoint>
+        <line-breakpoint enabled="true" suspend="THREAD" type="python-line">
+          <url>file://$PROJECT_DIR$/scripts/classification/cifar/train_cifar10.py</url>
+          <line>92</line>
+          <option name="timeStamp" value="440" />
+        </line-breakpoint>
+        <line-breakpoint enabled="true" suspend="THREAD" type="python-line">
           <url>file://$PROJECT_DIR$/scripts/detection/faster_rcnn/train_faster_rcnn.py</url>
-          <line>470</line>
+          <line>473</line>
           <option name="timeStamp" value="480" />
         </line-breakpoint>
         <line-breakpoint enabled="true" suspend="THREAD" type="python-line">
@@ -1260,7 +675,7 @@
         </line-breakpoint>
         <line-breakpoint enabled="true" suspend="THREAD" type="python-line">
           <url>file://$PROJECT_DIR$/gluoncv/model_zoo/ssd/ssd.py</url>
-          <line>249</line>
+          <line>250</line>
           <option name="timeStamp" value="552" />
         </line-breakpoint>
         <line-breakpoint enabled="true" suspend="THREAD" type="python-line">
@@ -1315,22 +730,22 @@
         </line-breakpoint>
         <line-breakpoint enabled="true" suspend="THREAD" type="python-line">
           <url>file://$PROJECT_DIR$/scripts/instance/yolact/train_yolact.py</url>
-          <line>154</line>
+          <line>162</line>
           <option name="timeStamp" value="710" />
         </line-breakpoint>
         <line-breakpoint enabled="true" suspend="THREAD" type="python-line">
           <url>file://$PROJECT_DIR$/scripts/instance/yolact/train_yolact.py</url>
-          <line>161</line>
+          <line>169</line>
           <option name="timeStamp" value="711" />
         </line-breakpoint>
         <line-breakpoint enabled="true" suspend="THREAD" type="python-line">
           <url>file://$PROJECT_DIR$/gluoncv/data/transforms/presets/fcos.py</url>
-          <line>112</line>
+          <line>114</line>
           <option name="timeStamp" value="713" />
         </line-breakpoint>
         <line-breakpoint enabled="true" suspend="THREAD" type="python-line">
           <url>file://$PROJECT_DIR$/scripts/instance/yolact/train_yolact.py</url>
-          <line>271</line>
+          <line>280</line>
           <option name="timeStamp" value="716" />
         </line-breakpoint>
         <line-breakpoint enabled="true" suspend="THREAD" type="python-line">
@@ -1370,7 +785,7 @@
         </line-breakpoint>
         <line-breakpoint enabled="true" suspend="THREAD" type="python-line">
           <url>file://$PROJECT_DIR$/scripts/detection/ssd/train_ssd.py</url>
-          <line>366</line>
+          <line>360</line>
           <option name="timeStamp" value="758" />
         </line-breakpoint>
         <line-breakpoint enabled="true" suspend="THREAD" type="python-line">
@@ -1380,7 +795,7 @@
         </line-breakpoint>
         <line-breakpoint enabled="true" suspend="THREAD" type="python-line">
           <url>file://$PROJECT_DIR$/scripts/instance/yolact/train_yolact.py</url>
-          <line>276</line>
+          <line>285</line>
           <option name="timeStamp" value="762" />
         </line-breakpoint>
         <line-breakpoint enabled="true" suspend="THREAD" type="python-line">
@@ -1392,26 +807,6 @@
           <url>file://$PROJECT_DIR$/gluoncv/nn/protomask.py</url>
           <line>19</line>
           <option name="timeStamp" value="765" />
-=======
-          <url>file://$PROJECT_DIR$/scripts/instance/mask_fcos/train_mask_fcos.py</url>
-          <line>218</line>
-          <option name="timeStamp" value="148" />
-        </line-breakpoint>
-        <line-breakpoint enabled="true" suspend="THREAD" type="python-line">
-          <url>file://$PROJECT_DIR$/scripts/instance/mask_fcos/train_mask_fcos.py</url>
-          <line>381</line>
-          <option name="timeStamp" value="200" />
-        </line-breakpoint>
-        <line-breakpoint enabled="true" suspend="THREAD" type="python-line">
-          <url>file://$PROJECT_DIR$/gluoncv/utils/metrics/coco_instance.py</url>
-          <line>118</line>
-          <option name="timeStamp" value="209" />
-        </line-breakpoint>
-        <line-breakpoint enabled="true" suspend="THREAD" type="python-line">
-          <url>file://$PROJECT_DIR$/gluoncv/data/transforms/presets/__init__.py</url>
-          <line>1</line>
-          <option name="timeStamp" value="211" />
->>>>>>> 836fe12c
         </line-breakpoint>
       </breakpoints>
       <breakpoints-dialog>
@@ -1424,43 +819,10 @@
           </properties>
         </breakpoint>
       </default-breakpoints>
-<<<<<<< HEAD
       <option name="time" value="767" />
     </breakpoint-manager>
   </component>
   <component name="editorHistoryManager">
-    <entry file="file://$PROJECT_DIR$/gluoncv/model_zoo/ssd/ssdexpand.py">
-      <provider selected="true" editor-type-id="text-editor">
-        <state relative-caret-position="390">
-          <caret line="223" column="118" lean-forward="true" selection-start-line="214" selection-start-column="16" selection-end-line="223" selection-end-column="118" />
-        </state>
-      </provider>
-    </entry>
-    <entry file="file://$PROJECT_DIR$/gluoncv/model_zoo/faster_rcnn/faster_rcnn.py">
-      <provider selected="true" editor-type-id="text-editor">
-        <state relative-caret-position="127">
-          <caret line="782" selection-start-line="782" selection-end-line="836" selection-end-column="69" />
-          <folding>
-            <element signature="e#25#63#0" expanded="true" />
-            <element signature="e#25715#25743#0" />
-          </folding>
-        </state>
-      </provider>
-    </entry>
-    <entry file="file://$USER_HOME$/.PyCharmCE2018.1/system/python_stubs/1634462493/pycocotools/_mask.py">
-      <provider selected="true" editor-type-id="text-editor">
-        <state relative-caret-position="320">
-          <caret line="25" column="4" selection-start-line="25" selection-start-column="4" selection-end-line="25" selection-end-column="4" />
-        </state>
-      </provider>
-    </entry>
-    <entry file="file://$PROJECT_DIR$/../../../public/anaconda3/envs/mxnet/lib/python3.6/site-packages/mxnet/ndarray/ndarray.py">
-      <provider selected="true" editor-type-id="text-editor">
-        <state relative-caret-position="168">
-          <caret line="1847" selection-start-line="1847" selection-end-line="1847" />
-        </state>
-      </provider>
-    </entry>
     <entry file="file://$PROJECT_DIR$/../../../public/anaconda3/envs/mxnet/lib/python3.6/site-packages/mxnet/gluon/data/dataset.py">
       <provider selected="true" editor-type-id="text-editor">
         <state relative-caret-position="406">
@@ -1517,101 +879,11 @@
       <provider selected="true" editor-type-id="text-editor">
         <state relative-caret-position="167">
           <caret line="2093" selection-start-line="2093" selection-end-line="2093" />
-=======
-    </breakpoint-manager>
-  </component>
-  <component name="editorHistoryManager">
-    <entry file="file://$PROJECT_DIR$/scripts/classification/cifar/train_mixup_cifar10.py">
-      <provider selected="true" editor-type-id="text-editor" />
-    </entry>
-    <entry file="file://$PROJECT_DIR$/gluoncv/model_zoo/fcos/__init__.py">
-      <provider selected="true" editor-type-id="text-editor">
-        <state relative-caret-position="84">
-          <caret line="4" lean-forward="true" selection-start-line="4" selection-end-line="4" />
-        </state>
-      </provider>
-    </entry>
-    <entry file="file://$PROJECT_DIR$/gluoncv/model_zoo/rcnn/opts.py">
-      <provider selected="true" editor-type-id="text-editor">
-        <state relative-caret-position="630">
-          <caret line="34" selection-start-line="34" selection-end-line="34" />
-        </state>
-      </provider>
-    </entry>
-    <entry file="file://$PROJECT_DIR$/gluoncv/model_zoo/yolact/__init__.py">
-      <provider selected="true" editor-type-id="text-editor">
-        <state>
-          <caret selection-end-line="4" />
-        </state>
-      </provider>
-    </entry>
-    <entry file="file://$PROJECT_DIR$/gluoncv/model_zoo/yolact/yolact.py">
-      <provider selected="true" editor-type-id="text-editor">
-        <state relative-caret-position="2394">
-          <caret line="126" column="20" selection-start-line="126" selection-start-column="13" selection-end-line="126" selection-end-column="20" />
-        </state>
-      </provider>
-    </entry>
-    <entry file="file://$PROJECT_DIR$/gluoncv/data/batchify.py">
-      <provider selected="true" editor-type-id="text-editor">
-        <state relative-caret-position="-2791">
-          <caret line="71" column="9" lean-forward="true" selection-start-line="71" selection-start-column="9" selection-end-line="71" selection-end-column="9" />
-        </state>
-      </provider>
-    </entry>
-    <entry file="file://$PROJECT_DIR$/gluoncv/data/transforms/presets/yolact.py">
-      <provider selected="true" editor-type-id="text-editor">
-        <state relative-caret-position="301">
-          <caret line="210" column="40" lean-forward="true" selection-start-line="210" selection-start-column="40" selection-end-line="210" selection-end-column="40" />
-        </state>
-      </provider>
-    </entry>
-    <entry file="file://$PROJECT_DIR$/gluoncv/data/transforms/presets/rcnn.py">
-      <provider selected="true" editor-type-id="text-editor">
-        <state relative-caret-position="105">
-          <caret line="14" column="72" selection-start-line="14" selection-start-column="45" selection-end-line="14" selection-end-column="72" />
-        </state>
-      </provider>
-    </entry>
-    <entry file="file://$PROJECT_DIR$/gluoncv/nn/coder.py">
-      <provider selected="true" editor-type-id="text-editor">
-        <state relative-caret-position="119">
-          <caret line="298" column="39" lean-forward="true" selection-start-line="298" selection-start-column="39" selection-end-line="298" selection-end-column="39" />
-        </state>
-      </provider>
-    </entry>
-    <entry file="file://$PROJECT_DIR$/gluoncv/data/mscoco/instance.py">
-      <provider selected="true" editor-type-id="text-editor">
-        <state relative-caret-position="161">
-          <caret line="54" selection-start-line="54" selection-end-line="54" />
-        </state>
-      </provider>
-    </entry>
-    <entry file="file://$PROJECT_DIR$/gluoncv/model_zoo/mask_rcnn/__init__.py">
-      <provider selected="true" editor-type-id="text-editor">
-        <state relative-caret-position="42">
-          <caret line="2" selection-start-line="2" selection-end-line="4" selection-end-column="24" />
-        </state>
-      </provider>
-    </entry>
-    <entry file="file://$PROJECT_DIR$/gluoncv/model_zoo/__init__.py">
-      <provider selected="true" editor-type-id="text-editor">
-        <state relative-caret-position="91">
-          <caret line="19" column="24" selection-start-line="19" selection-start-column="24" selection-end-line="19" selection-end-column="24" />
-        </state>
-      </provider>
-    </entry>
-    <entry file="file://$PROJECT_DIR$/gluoncv/model_zoo/mask_fcos/__init__.py">
-      <provider selected="true" editor-type-id="text-editor">
-        <state relative-caret-position="42">
-          <caret line="2" column="15" selection-start-line="2" selection-start-column="15" selection-end-line="2" selection-end-column="15" />
->>>>>>> 836fe12c
         </state>
       </provider>
     </entry>
     <entry file="file://$USER_HOME$/.local/lib/python3.6/site-packages/numpy/core/_methods.py">
       <provider selected="true" editor-type-id="text-editor">
-<<<<<<< HEAD
         <state relative-caret-position="167">
           <caret line="40" selection-start-line="40" selection-end-line="40" />
         </state>
@@ -1663,65 +935,11 @@
       <provider selected="true" editor-type-id="text-editor">
         <state relative-caret-position="-136">
           <caret line="21" column="28" lean-forward="true" selection-start-line="21" selection-start-column="28" selection-end-line="21" selection-end-column="28" />
-=======
-        <state relative-caret-position="311">
-          <caret line="147" column="25" selection-start-line="147" selection-start-column="15" selection-end-line="147" selection-end-column="25" />
-        </state>
-      </provider>
-    </entry>
-    <entry file="file://$PROJECT_DIR$/gluoncv/model_zoo/fcos/fcos_target.py">
-      <provider selected="true" editor-type-id="text-editor">
-        <state relative-caret-position="924">
-          <caret line="53" column="22" lean-forward="true" selection-start-line="53" selection-start-column="22" selection-end-line="53" selection-end-column="22" />
-        </state>
-      </provider>
-    </entry>
-    <entry file="file://$PROJECT_DIR$/../../../public/anaconda3/lib/python3.6/multiprocessing/pool.py">
-      <provider selected="true" editor-type-id="text-editor">
-        <state relative-caret-position="161">
-          <caret line="118" selection-start-line="118" selection-end-line="118" />
-        </state>
-      </provider>
-    </entry>
-    <entry file="file://$PROJECT_DIR$/../../../public/anaconda3/lib/python3.6/site-packages/mxnet/gluon/data/dataloader.py">
-      <provider selected="true" editor-type-id="text-editor">
-        <state relative-caret-position="161">
-          <caret line="399" selection-start-line="399" selection-end-line="399" />
-        </state>
-      </provider>
-    </entry>
-    <entry file="file://$PROJECT_DIR$/../../../public/anaconda3/lib/python3.6/site-packages/mxnet/gluon/data/dataset.py">
-      <provider selected="true" editor-type-id="text-editor">
-        <state relative-caret-position="161">
-          <caret line="123" selection-start-line="123" selection-end-line="123" />
-        </state>
-      </provider>
-    </entry>
-    <entry file="file://$PROJECT_DIR$/../../../public/anaconda3/lib/python3.6/multiprocessing/process.py">
-      <provider selected="true" editor-type-id="text-editor">
-        <state relative-caret-position="728">
-          <caret line="92" selection-start-line="92" selection-end-line="92" />
-        </state>
-      </provider>
-    </entry>
-    <entry file="file://$PROJECT_DIR$/../../../public/anaconda3/lib/python3.6/site-packages/mxnet/gluon/utils.py">
-      <provider selected="true" editor-type-id="text-editor">
-        <state relative-caret-position="245">
-          <caret line="115" selection-start-line="115" selection-end-line="115" />
-        </state>
-      </provider>
-    </entry>
-    <entry file="file://$PROJECT_DIR$/gluoncv/nn/bbox.py">
-      <provider selected="true" editor-type-id="text-editor">
-        <state relative-caret-position="191">
-          <caret line="209" column="18" lean-forward="true" selection-start-line="209" selection-start-column="18" selection-end-line="209" selection-end-column="18" />
->>>>>>> 836fe12c
-        </state>
-      </provider>
-    </entry>
-    <entry file="file://$PROJECT_DIR$/../../../public/anaconda3/lib/python3.6/site-packages/mxnet/gluon/block.py">
-      <provider selected="true" editor-type-id="text-editor">
-<<<<<<< HEAD
+        </state>
+      </provider>
+    </entry>
+    <entry file="file://$PROJECT_DIR$/scripts/detection/ssd/demo_ssd.py">
+      <provider selected="true" editor-type-id="text-editor">
         <state relative-caret-position="272">
           <caret line="45" column="3" lean-forward="true" selection-start-line="45" selection-start-column="3" selection-end-line="51" selection-end-column="67" />
         </state>
@@ -1759,54 +977,11 @@
       <provider selected="true" editor-type-id="text-editor">
         <state relative-caret-position="612">
           <caret line="43" selection-start-line="43" selection-end-line="43" />
-=======
-        <state relative-caret-position="149">
-          <caret line="547" selection-start-line="547" selection-end-line="547" />
-        </state>
-      </provider>
-    </entry>
-    <entry file="file://$PROJECT_DIR$/scripts/detection/fcos/train_fcos.py">
-      <provider selected="true" editor-type-id="text-editor">
-        <state relative-caret-position="-3106">
-          <caret line="202" column="41" lean-forward="true" selection-start-line="202" selection-start-column="41" selection-end-line="202" selection-end-column="41" />
-          <folding>
-            <element signature="e#49#58#0" expanded="true" />
-          </folding>
-        </state>
-      </provider>
-    </entry>
-    <entry file="file://$PROJECT_DIR$/gluoncv/nn/protomask.py">
-      <provider selected="true" editor-type-id="text-editor">
-        <state relative-caret-position="630">
-          <caret line="30" column="16" lean-forward="true" selection-start-line="30" selection-start-column="16" selection-end-line="30" selection-end-column="16" />
-        </state>
-      </provider>
-    </entry>
-    <entry file="file://$PROJECT_DIR$/gluoncv/model_zoo/fcos/fcos.py">
-      <provider selected="true" editor-type-id="text-editor">
-        <state relative-caret-position="1388">
-          <caret line="238" lean-forward="true" selection-start-line="238" selection-end-line="238" />
-        </state>
-      </provider>
-    </entry>
-    <entry file="file://$PROJECT_DIR$/gluoncv/data/transforms/bbox.py">
-      <provider selected="true" editor-type-id="text-editor">
-        <state relative-caret-position="548">
-          <caret line="121" column="50" selection-start-line="121" selection-start-column="17" selection-end-line="121" selection-end-column="50" />
-        </state>
-      </provider>
-    </entry>
-    <entry file="file://$PROJECT_DIR$/gluoncv/data/transforms/experimental/bbox.py">
-      <provider selected="true" editor-type-id="text-editor">
-        <state relative-caret-position="-455">
-          <caret line="57" column="19" selection-start-line="57" selection-start-column="8" selection-end-line="57" selection-end-column="19" />
->>>>>>> 836fe12c
         </state>
       </provider>
     </entry>
     <entry file="file://$PROJECT_DIR$/gluoncv/data/transforms/mask.py">
       <provider selected="true" editor-type-id="text-editor">
-<<<<<<< HEAD
         <state relative-caret-position="675">
           <caret line="171" column="23" lean-forward="true" selection-start-line="171" selection-start-column="23" selection-end-line="171" selection-end-column="23" />
           <folding>
@@ -1828,34 +1003,10 @@
           <caret line="16" column="70" selection-start-line="16" selection-start-column="70" selection-end-line="16" selection-end-column="70" />
           <folding>
             <element signature="e#29#38#0" expanded="true" />
-=======
-        <state relative-caret-position="357">
-          <caret line="173" column="15" selection-start-line="173" selection-start-column="15" selection-end-line="173" selection-end-column="15" />
-        </state>
-      </provider>
-    </entry>
-    <entry file="file://$PROJECT_DIR$/scripts/instance/mask_fcos/train_mask_fcos.py">
-      <provider selected="true" editor-type-id="text-editor">
-        <state relative-caret-position="6273">
-          <caret line="370" column="24" selection-start-line="370" selection-start-column="24" selection-end-line="370" selection-end-column="24" />
-          <folding>
-            <element signature="e#49#58#0" expanded="true" />
-          </folding>
-        </state>
-      </provider>
-    </entry>
-    <entry file="file://$PROJECT_DIR$/gluoncv/model_zoo/mask_fcos/mask_fcos.py">
-      <provider selected="true" editor-type-id="text-editor">
-        <state relative-caret-position="4420">
-          <caret line="274" column="47" selection-start-line="274" selection-start-column="47" selection-end-line="274" selection-end-column="47" />
-          <folding>
-            <element signature="e#78#116#0" expanded="true" />
->>>>>>> 836fe12c
-          </folding>
-        </state>
-      </provider>
-    </entry>
-<<<<<<< HEAD
+          </folding>
+        </state>
+      </provider>
+    </entry>
     <entry file="file://$PROJECT_DIR$/gluoncv/data/transforms/image.py">
       <provider selected="true" editor-type-id="text-editor">
         <state relative-caret-position="3638">
@@ -1870,50 +1021,6 @@
         </state>
       </provider>
     </entry>
-    <entry file="file://$PROJECT_DIR$/scripts/detection/faster_rcnn/train_faster_rcnn.py">
-      <provider selected="true" editor-type-id="text-editor">
-        <state relative-caret-position="374">
-          <caret line="27" column="4" selection-start-line="27" selection-start-column="4" selection-end-line="27" selection-end-column="31" />
-          <folding>
-            <element signature="e#36#51#0" expanded="true" />
-=======
-    <entry file="file://$PROJECT_DIR$/gluoncv/data/transforms/presets/fcos.py">
-      <provider selected="true" editor-type-id="text-editor">
-        <state relative-caret-position="4760">
-          <caret line="292" column="41" selection-start-line="292" selection-start-column="41" selection-end-line="292" selection-end-column="41" />
-          <folding>
-            <element signature="e#34#72#0" expanded="true" />
-          </folding>
-        </state>
-      </provider>
-    </entry>
-    <entry file="file://$PROJECT_DIR$/gluoncv/model_zoo/mask_fcos/fcos_target.py">
-      <provider selected="true" editor-type-id="text-editor">
-        <state relative-caret-position="2125">
-          <caret line="134" selection-start-line="134" selection-end-line="134" />
-        </state>
-      </provider>
-    </entry>
-    <entry file="file://$PROJECT_DIR$/gluoncv/loss.py">
-      <provider selected="true" editor-type-id="text-editor">
-        <state relative-caret-position="421">
-          <caret line="680" column="34" selection-start-line="680" selection-start-column="34" selection-end-line="680" selection-end-column="34" />
-          <folding>
-            <element signature="e#131#169#0" expanded="true" />
-            <marker date="1566460790633" expanded="true" signature="30210:30211" ph="..." />
->>>>>>> 836fe12c
-          </folding>
-        </state>
-      </provider>
-    </entry>
-<<<<<<< HEAD
-    <entry file="file://$PROJECT_DIR$/gluoncv/utils/viz/__init__.py">
-      <provider selected="true" editor-type-id="text-editor">
-        <state relative-caret-position="170">
-          <caret line="10" lean-forward="true" selection-start-line="10" selection-end-line="10" />
-        </state>
-      </provider>
-    </entry>
     <entry file="file://$PROJECT_DIR$/scripts/segmentation/test.py">
       <provider selected="true" editor-type-id="text-editor">
         <state relative-caret-position="1199">
@@ -1924,63 +1031,6 @@
         </state>
       </provider>
     </entry>
-    <entry file="file://$PROJECT_DIR$/gluoncv/data/transforms/presets/__init__.py">
-      <provider selected="true" editor-type-id="text-editor">
-        <state relative-caret-position="102">
-          <caret line="6" column="18" lean-forward="true" selection-start-line="6" selection-start-column="18" selection-end-line="6" selection-end-column="18" />
-        </state>
-      </provider>
-    </entry>
-    <entry file="file://$PROJECT_DIR$/gluoncv/utils/viz/mask.py">
-      <provider selected="true" editor-type-id="text-editor">
-        <state relative-caret-position="46">
-          <caret line="77" column="25" selection-start-line="77" selection-start-column="25" selection-end-line="77" selection-end-column="25" />
-          <folding>
-            <element signature="e#44#92#0" expanded="true" />
-=======
-    <entry file="file://$PROJECT_DIR$/train_yolact.py">
-      <provider selected="true" editor-type-id="text-editor">
-        <state relative-caret-position="-493">
-          <caret line="235" selection-start-line="235" selection-end-line="235" />
-        </state>
-      </provider>
-    </entry>
-    <entry file="file://$PROJECT_DIR$/train_faster_rcnn.py">
-      <provider selected="true" editor-type-id="text-editor">
-        <state relative-caret-position="-6562">
-          <caret line="57" column="68" selection-start-line="57" selection-start-column="68" selection-end-line="57" selection-end-column="68" />
-        </state>
-      </provider>
-    </entry>
-    <entry file="file://$PROJECT_DIR$/scripts/instance/yolact/train_yolact.py">
-      <provider selected="true" editor-type-id="text-editor">
-        <state relative-caret-position="-1785">
-          <caret line="159" selection-start-line="159" selection-end-line="159" />
-          <folding>
-            <element signature="e#16#31#0" expanded="true" />
-          </folding>
-        </state>
-      </provider>
-    </entry>
-    <entry file="file://$PROJECT_DIR$/scripts/detection/ssd/train_ssd.py">
-      <provider selected="true" editor-type-id="text-editor">
-        <state relative-caret-position="-391">
-          <caret line="351" column="96" selection-start-line="351" selection-start-column="96" selection-end-line="351" selection-end-column="96" />
-          <folding>
-            <element signature="e#16#31#0" expanded="true" />
->>>>>>> 836fe12c
-          </folding>
-        </state>
-      </provider>
-    </entry>
-<<<<<<< HEAD
-    <entry file="file://$PROJECT_DIR$/gluoncv/nn/feature.py">
-      <provider selected="true" editor-type-id="text-editor">
-        <state relative-caret-position="-620">
-          <caret line="272" column="91" selection-start-line="272" selection-start-column="91" selection-end-line="272" selection-end-column="91" />
-        </state>
-      </provider>
-    </entry>
     <entry file="file://$PROJECT_DIR$/gluoncv/loss.py">
       <provider selected="true" editor-type-id="text-editor">
         <state relative-caret-position="493">
@@ -1995,69 +1045,12 @@
         </state>
       </provider>
     </entry>
-    <entry file="file://$PROJECT_DIR$/scripts/instance/yolact/train_yolact.py">
-      <provider selected="true" editor-type-id="text-editor">
-        <state relative-caret-position="4454">
-          <caret line="281" column="84" selection-start-line="281" selection-start-column="84" selection-end-line="281" selection-end-column="84" />
-          <folding>
-            <element signature="e#16#31#0" expanded="true" />
-          </folding>
-        </state>
-      </provider>
-    </entry>
     <entry file="file://$PROJECT_DIR$/gluoncv/model_zoo/yolact/yolact.py">
       <provider selected="true" editor-type-id="text-editor">
         <state relative-caret-position="8194">
           <caret line="494" selection-start-line="494" selection-end-line="494" />
           <folding>
             <element signature="e#38#76#0" expanded="true" />
-=======
-    <entry file="file://$PROJECT_DIR$/gluoncv/model_zoo/faster_rcnn/faster_rcnn.py">
-      <provider selected="true" editor-type-id="text-editor">
-        <state relative-caret-position="2227">
-          <caret line="1431" column="37" selection-start-line="1431" selection-start-column="37" selection-end-line="1431" selection-end-column="37" />
-        </state>
-      </provider>
-    </entry>
-    <entry file="file://$PROJECT_DIR$/scripts/detection/faster_rcnn/train_faster_rcnn.py">
-      <provider selected="true" editor-type-id="text-editor">
-        <state relative-caret-position="1683">
-          <caret line="439" column="26" selection-start-line="439" selection-start-column="26" selection-end-line="439" selection-end-column="26" />
-        </state>
-      </provider>
-    </entry>
-    <entry file="file://$PROJECT_DIR$/../../../public/anaconda3/lib/python3.6/site-packages/pycocotools-2.0-py3.6-linux-x86_64.egg/pycocotools/cocoeval.py">
-      <provider selected="true" editor-type-id="text-editor">
-        <state relative-caret-position="51">
-          <caret line="424" column="41" selection-start-line="424" selection-start-column="41" selection-end-line="424" selection-end-column="41" />
-        </state>
-      </provider>
-    </entry>
-    <entry file="file://$PROJECT_DIR$/gluoncv/utils/viz/__init__.py">
-      <provider selected="true" editor-type-id="text-editor">
-        <state relative-caret-position="102">
-          <caret line="6" column="80" selection-start-line="6" selection-start-column="80" selection-end-line="6" selection-end-column="80" />
-        </state>
-      </provider>
-    </entry>
-    <entry file="file://$PROJECT_DIR$/gluoncv/data/transforms/presets/__init__.py">
-      <provider selected="true" editor-type-id="text-editor">
-        <state relative-caret-position="187">
-          <caret line="11" lean-forward="true" selection-start-line="11" selection-end-line="11" />
-          <folding>
-            <element signature="e#71#88#0" expanded="true" />
->>>>>>> 836fe12c
-          </folding>
-        </state>
-      </provider>
-    </entry>
-    <entry file="file://$PROJECT_DIR$/gluoncv/model_zoo/model_zoo.py">
-<<<<<<< HEAD
-      <provider selected="true" editor-type-id="text-editor">
-        <state relative-caret-position="4318">
-          <caret line="287" selection-start-line="287" selection-end-line="287" />
-          <folding>
-            <element signature="e#167#189#0" expanded="true" />
           </folding>
         </state>
       </provider>
@@ -2069,139 +1062,159 @@
         </state>
       </provider>
     </entry>
+    <entry file="file://$PROJECT_DIR$/scripts/instance/yolact/train_yolact.py">
+      <provider selected="true" editor-type-id="text-editor">
+        <state relative-caret-position="4777">
+          <caret line="281" column="84" selection-start-line="281" selection-start-column="84" selection-end-line="281" selection-end-column="84" />
+          <folding>
+            <element signature="e#16#31#0" expanded="true" />
+          </folding>
+        </state>
+      </provider>
+    </entry>
+    <entry file="file://$PROJECT_DIR$/train_yolact.py">
+      <provider selected="true" editor-type-id="text-editor">
+        <state relative-caret-position="-1810">
+          <caret line="56" column="76" selection-start-line="56" selection-start-column="76" selection-end-line="56" selection-end-column="76" />
+          <folding>
+            <element signature="e#16#31#0" expanded="true" />
+          </folding>
+        </state>
+      </provider>
+    </entry>
+    <entry file="file://$PROJECT_DIR$/scripts/detection/ssd/train_ssd.py">
+      <provider selected="true" editor-type-id="text-editor">
+        <state relative-caret-position="-739">
+          <caret line="297" selection-start-line="297" selection-end-line="297" />
+          <folding>
+            <element signature="e#16#31#0" expanded="true" />
+          </folding>
+        </state>
+      </provider>
+    </entry>
+    <entry file="file://$PROJECT_DIR$/gluoncv/utils/viz/__init__.py">
+      <provider selected="true" editor-type-id="text-editor">
+        <state relative-caret-position="34">
+          <caret line="2" selection-start-line="2" selection-end-line="2" />
+        </state>
+      </provider>
+    </entry>
+    <entry file="file://$PROJECT_DIR$/gluoncv/utils/viz/mask.py">
+      <provider selected="true" editor-type-id="text-editor">
+        <state relative-caret-position="726">
+          <caret line="168" column="21" selection-start-line="168" selection-start-column="21" selection-end-line="168" selection-end-column="21" />
+          <folding>
+            <element signature="e#44#92#0" expanded="true" />
+          </folding>
+        </state>
+      </provider>
+    </entry>
+    <entry file="file://$PROJECT_DIR$/gluoncv/nn/feature.py">
+      <provider selected="true" editor-type-id="text-editor">
+        <state relative-caret-position="-2550">
+          <caret line="268" selection-start-line="268" selection-end-line="268" />
+        </state>
+      </provider>
+    </entry>
+    <entry file="file://$PROJECT_DIR$/gluoncv/model_zoo/ssd/ssd.py">
+      <provider selected="true" editor-type-id="text-editor">
+        <state relative-caret-position="743">
+          <caret line="1053" column="61" selection-start-line="1053" selection-start-column="61" selection-end-line="1053" selection-end-column="61" />
+          <folding>
+            <element signature="e#38#76#0" expanded="true" />
+          </folding>
+        </state>
+      </provider>
+    </entry>
+    <entry file="file://$PROJECT_DIR$/scripts/detection/faster_rcnn/train_faster_rcnn_peleenet.py">
+      <provider selected="true" editor-type-id="text-editor">
+        <state relative-caret-position="-595">
+          <caret line="56" column="76" selection-start-line="56" selection-start-column="76" selection-end-line="56" selection-end-column="76" />
+        </state>
+      </provider>
+    </entry>
+    <entry file="file://$PROJECT_DIR$/scripts/detection/faster_rcnn/train_faster_rcnn.py">
+      <provider selected="true" editor-type-id="text-editor">
+        <state relative-caret-position="-138">
+          <caret line="424" selection-start-line="424" selection-end-line="424" />
+          <folding>
+            <element signature="e#36#51#0" expanded="true" />
+          </folding>
+        </state>
+      </provider>
+    </entry>
     <entry file="file://$PROJECT_DIR$/gluoncv/nn/protomask.py">
       <provider selected="true" editor-type-id="text-editor">
-        <state relative-caret-position="425">
+        <state relative-caret-position="459">
           <caret line="27" column="57" selection-start-line="27" selection-start-column="57" selection-end-line="27" selection-end-column="57" />
           <folding>
             <element signature="e#0#38#0" expanded="true" />
-=======
-      <provider selected="true" editor-type-id="text-editor">
-        <state relative-caret-position="221">
-          <caret line="37" column="23" selection-start-line="37" selection-start-column="23" selection-end-line="37" selection-end-column="23" />
-        </state>
-      </provider>
-    </entry>
-    <entry file="file://$PROJECT_DIR$/gluoncv/model_zoo/ssd/ssd.py">
-      <provider selected="true" editor-type-id="text-editor">
-        <state relative-caret-position="403">
-          <caret line="1055" lean-forward="true" selection-start-line="1055" selection-end-line="1055" />
-          <folding>
-            <element signature="e#38#76#0" expanded="true" />
->>>>>>> 836fe12c
-          </folding>
-        </state>
-      </provider>
-    </entry>
-<<<<<<< HEAD
-    <entry file="file://$PROJECT_DIR$/scripts/detection/ssd/train_ssd.py">
-      <provider selected="true" editor-type-id="text-editor">
-        <state relative-caret-position="5797">
-          <caret line="366" selection-start-line="366" selection-end-line="366" />
-          <folding>
-            <element signature="e#16#31#0" expanded="true" />
-          </folding>
-        </state>
-      </provider>
-    </entry>
-    <entry file="file://$PROJECT_DIR$/gluoncv/model_zoo/ssd/ssd.py">
-      <provider selected="true" editor-type-id="text-editor">
-        <state relative-caret-position="314">
-          <caret line="235" selection-start-line="235" selection-end-line="235" />
-          <folding>
-            <element signature="e#38#76#0" expanded="true" />
-=======
-    <entry file="file://$PROJECT_DIR$/gluoncv/nn/feature.py">
-      <provider selected="true" editor-type-id="text-editor">
-        <state relative-caret-position="-1258">
-          <caret line="271" column="91" selection-start-line="271" selection-start-column="91" selection-end-line="271" selection-end-column="91" />
-        </state>
-      </provider>
-    </entry>
-    <entry file="file://$PROJECT_DIR$/gluoncv/utils/viz/mask.py">
-      <provider selected="true" editor-type-id="text-editor">
-        <state relative-caret-position="102">
-          <caret line="6" column="52" lean-forward="true" selection-start-line="6" selection-start-column="52" selection-end-line="6" selection-end-column="52" />
-          <folding>
-            <element signature="e#44#92#0" expanded="true" />
->>>>>>> 836fe12c
-          </folding>
-        </state>
-      </provider>
-    </entry>
-<<<<<<< HEAD
+          </folding>
+        </state>
+      </provider>
+    </entry>
+    <entry file="file://$PROJECT_DIR$/gluoncv/model_zoo/model_zoo.py">
+      <provider selected="true" editor-type-id="text-editor">
+        <state relative-caret-position="264">
+          <caret line="29" selection-start-line="29" selection-end-line="29" />
+        </state>
+      </provider>
+    </entry>
+    <entry file="file://$USER_HOME$/.local/lib/python3.6/site-packages/pycocotools/cocoeval.py">
+      <provider selected="true" editor-type-id="text-editor">
+        <state relative-caret-position="811">
+          <caret line="235" column="19" selection-start-line="235" selection-start-column="8" selection-end-line="235" selection-end-column="19" />
+        </state>
+      </provider>
+    </entry>
+    <entry file="file://$PROJECT_DIR$/gluoncv/data/transforms/presets/__init__.py">
+      <provider selected="true" editor-type-id="text-editor">
+        <state relative-caret-position="85">
+          <caret line="5" column="25" selection-start-line="5" selection-start-column="25" selection-end-line="5" selection-end-column="25" />
+        </state>
+      </provider>
+    </entry>
+    <entry file="file://$PROJECT_DIR$/gluoncv/utils/metrics/coco_instance.py">
+      <provider selected="true" editor-type-id="text-editor">
+        <state relative-caret-position="284">
+          <caret line="87" column="63" lean-forward="true" selection-start-line="87" selection-start-column="63" selection-end-line="87" selection-end-column="63" />
+          <folding>
+            <element signature="e#54#92#0" expanded="true" />
+          </folding>
+        </state>
+      </provider>
+    </entry>
     <entry file="file://$PROJECT_DIR$/gluoncv/data/transforms/presets/yolact.py">
       <provider selected="true" editor-type-id="text-editor">
-        <state relative-caret-position="3118">
-          <caret line="206" column="16" selection-start-line="206" selection-start-column="16" selection-end-line="206" selection-end-column="16" />
+        <state relative-caret-position="301">
+          <caret line="192" selection-start-line="192" selection-end-line="192" />
           <folding>
             <element signature="e#64#102#0" expanded="true" />
           </folding>
         </state>
       </provider>
     </entry>
+    <entry file="file://$PROJECT_DIR$/scripts/instance/mask_fcos/train_mask_fcos.py">
+      <provider selected="true" editor-type-id="text-editor">
+        <state relative-caret-position="-34">
+          <caret line="35" column="56" selection-start-line="35" selection-start-column="56" selection-end-line="35" selection-end-column="56" />
+        </state>
+      </provider>
+    </entry>
+    <entry file="file://$PROJECT_DIR$/.gitmodules">
+      <provider selected="true" editor-type-id="text-editor" />
+    </entry>
+    <entry file="file://$PROJECT_DIR$/.gitignore">
+      <provider selected="true" editor-type-id="text-editor">
+        <state relative-caret-position="484">
+          <caret line="119" lean-forward="true" selection-start-line="119" selection-end-line="119" />
+        </state>
+      </provider>
+    </entry>
     <entry file="file://$PROJECT_DIR$/scripts/instance/mask_rcnn/train_mask_rcnn.py">
       <provider selected="true" editor-type-id="text-editor">
-        <state relative-caret-position="195">
-          <caret line="120" column="39" selection-start-line="120" selection-start-column="21" selection-end-line="120" selection-end-column="39" />
-        </state>
-      </provider>
-    </entry>
-    <entry file="file://$PROJECT_DIR$/train_yolact.py">
-      <provider selected="true" editor-type-id="text-editor">
-        <state relative-caret-position="-23">
-          <caret line="145" selection-start-line="145" selection-end-line="145" />
-          <folding>
-            <element signature="e#16#31#0" expanded="true" />
-          </folding>
-=======
-    <entry file="file://$USER_HOME$/.PyCharmCE2018.2/system/python_stubs/-1457979797/pycocotools/__init__.py">
-      <provider selected="true" editor-type-id="text-editor" />
-    </entry>
-    <entry file="file://$PROJECT_DIR$/../../../public/anaconda3/lib/python3.6/site-packages/~ycocotools-2.0-py3.6-linux-x86_64.egg/pycocotools/cocoeval.py">
-      <provider selected="true" editor-type-id="text-editor">
-        <state relative-caret-position="321">
-          <caret line="487" column="43" lean-forward="true" selection-start-line="487" selection-start-column="43" selection-end-line="487" selection-end-column="43" />
-        </state>
-      </provider>
-    </entry>
-    <entry file="file://$PROJECT_DIR$/../../../public/anaconda3/lib/python3.6/lib2to3/refactor.py">
-      <provider selected="true" editor-type-id="text-editor">
-        <state relative-caret-position="338">
-          <caret line="620" column="8" selection-start-line="620" selection-start-column="8" selection-end-line="620" selection-end-column="8" />
->>>>>>> 836fe12c
-        </state>
-      </provider>
-    </entry>
-    <entry file="file://$PROJECT_DIR$/gluoncv/utils/metrics/coco_instance.py">
-      <provider selected="true" editor-type-id="text-editor">
-<<<<<<< HEAD
-        <state relative-caret-position="386">
-          <caret line="118" column="27" selection-start-line="118" selection-start-column="18" selection-end-line="118" selection-end-column="27" />
-          <folding>
-            <element signature="e#54#92#0" expanded="true" />
-          </folding>
-        </state>
-      </provider>
-    </entry>
-    <entry file="file://$USER_HOME$/.local/lib/python3.6/site-packages/pycocotools/cocoeval.py">
-      <provider selected="true" editor-type-id="text-editor">
-        <state relative-caret-position="3910">
-          <caret line="235" column="19" selection-start-line="235" selection-start-column="8" selection-end-line="235" selection-end-column="19" />
-=======
-        <state relative-caret-position="497">
-          <caret line="122" column="23" selection-start-line="122" selection-start-column="23" selection-end-line="122" selection-end-column="23" />
-        </state>
-      </provider>
-    </entry>
-    <entry file="file://$PROJECT_DIR$/train_mask_fcos.py">
-      <provider selected="true" editor-type-id="text-editor">
-        <state relative-caret-position="212">
-          <caret line="345" column="34" lean-forward="true" selection-start-line="345" selection-start-column="34" selection-end-line="345" selection-end-column="34" />
-          <folding>
-            <element signature="e#49#58#0" expanded="true" />
-          </folding>
->>>>>>> 836fe12c
+        <state relative-caret-position="273">
+          <caret line="383" column="70" lean-forward="true" selection-start-line="383" selection-start-column="70" selection-end-line="383" selection-end-column="70" />
         </state>
       </provider>
     </entry>
