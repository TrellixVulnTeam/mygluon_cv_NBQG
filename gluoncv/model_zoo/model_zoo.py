# pylint: disable=wildcard-import, unused-wildcard-import
"""Model store which handles pretrained models from both
mxnet.gluon.model_zoo.vision and gluoncv.models
"""
from .ssd import *
from .faster_rcnn import *
from .mask_rcnn import *
from .fcn import *
from .pspnet import *
from .deeplabv3 import *
from .cifarresnet import *
from .cifarresnext import *
from .cifarwideresnet import *
from .resnetv1b import *
from .resnext import *
from .senet import *
from .se_resnet import *
from .yolo import *
from .nasnet import *
from .alexnet import *
from .densenet import *
from .inception import *
from .resnet import *
from .squeezenet import *
from .vgg import *
from .mobilenet import *
<<<<<<< HEAD
from .pointnet import *
=======
from .residual_attentionnet import *
>>>>>>> 085a4d9b

__all__ = ['get_model', 'get_model_list']

_models = {
    'pointnetcls': pointnetcls,
    'pointnetseg': pointnetseg,

    'resnet18_v1': resnet18_v1,
    'resnet34_v1': resnet34_v1,
    'resnet50_v1': resnet50_v1,
    'resnet101_v1': resnet101_v1,
    'resnet152_v1': resnet152_v1,
    'resnet18_v2': resnet18_v2,
    'resnet34_v2': resnet34_v2,
    'resnet50_v2': resnet50_v2,
    'resnet101_v2': resnet101_v2,
    'resnet152_v2': resnet152_v2,
    'se_resnet18_v1': se_resnet18_v1,
    'se_resnet34_v1': se_resnet34_v1,
    'se_resnet50_v1': se_resnet50_v1,
    'se_resnet101_v1': se_resnet101_v1,
    'se_resnet152_v1': se_resnet152_v1,
    'se_resnet18_v2': se_resnet18_v2,
    'se_resnet34_v2': se_resnet34_v2,
    'se_resnet50_v2': se_resnet50_v2,
    'se_resnet101_v2': se_resnet101_v2,
    'se_resnet152_v2': se_resnet152_v2,
    'vgg11': vgg11,
    'vgg13': vgg13,
    'vgg16': vgg16,
    'vgg19': vgg19,
    'vgg11_bn': vgg11_bn,
    'vgg13_bn': vgg13_bn,
    'vgg16_bn': vgg16_bn,
    'vgg19_bn': vgg19_bn,
    'alexnet': alexnet,
    'densenet121': densenet121,
    'densenet161': densenet161,
    'densenet169': densenet169,
    'densenet201': densenet201,
    'squeezenet1.0': squeezenet1_0,
    'squeezenet1.1': squeezenet1_1,
    'inceptionv3': inception_v3,
    'mobilenet1.0': mobilenet1_0,
    'mobilenet0.75': mobilenet0_75,
    'mobilenet0.5': mobilenet0_5,
    'mobilenet0.25': mobilenet0_25,
    'mobilenetv2_1.0': mobilenet_v2_1_0,
    'mobilenetv2_0.75': mobilenet_v2_0_75,
    'mobilenetv2_0.5': mobilenet_v2_0_5,
    'mobilenetv2_0.25': mobilenet_v2_0_25,
    'ssd_300_vgg16_atrous_voc': ssd_300_vgg16_atrous_voc,
    'ssd_300_vgg16_atrous_coco': ssd_300_vgg16_atrous_coco,
    'ssd_300_vgg16_atrous_custom' : ssd_300_vgg16_atrous_custom,
    'ssd_512_vgg16_atrous_voc': ssd_512_vgg16_atrous_voc,
    'ssd_512_vgg16_atrous_coco': ssd_512_vgg16_atrous_coco,
    'ssd_512_vgg16_atrous_custom': ssd_512_vgg16_atrous_custom,
    'ssd_512_resnet18_v1_voc': ssd_512_resnet18_v1_voc,
    'ssd_512_resnet18_v1_coco': ssd_512_resnet18_v1_coco,
    'ssd_512_resnet50_v1_voc': ssd_512_resnet50_v1_voc,
    'ssd_512_resnet50_v1_coco': ssd_512_resnet50_v1_coco,
    'ssd_512_resnet50_v1_custom': ssd_512_resnet50_v1_custom,
    'ssd_512_resnet101_v2_voc': ssd_512_resnet101_v2_voc,
    'ssd_512_resnet152_v2_voc': ssd_512_resnet152_v2_voc,
    'ssd_512_mobilenet1.0_voc': ssd_512_mobilenet1_0_voc,
    'ssd_512_mobilenet1.0_coco': ssd_512_mobilenet1_0_coco,
    'ssd_512_mobilenet1.0_custom': ssd_512_mobilenet1_0_custom,
    'faster_rcnn_resnet50_v1b_voc': faster_rcnn_resnet50_v1b_voc,
    'faster_rcnn_resnet50_v1b_coco': faster_rcnn_resnet50_v1b_coco,
    'faster_rcnn_resnet50_v1b_custom': faster_rcnn_resnet50_v1b_custom,
    'faster_rcnn_resnet101_v1d_voc': faster_rcnn_resnet101_v1d_voc,
    'faster_rcnn_resnet101_v1d_coco': faster_rcnn_resnet101_v1d_coco,
    'faster_rcnn_resnet101_v1d_custom': faster_rcnn_resnet101_v1d_custom,
    'mask_rcnn_resnet50_v1b_coco': mask_rcnn_resnet50_v1b_coco,
    'cifar_resnet20_v1': cifar_resnet20_v1,
    'cifar_resnet56_v1': cifar_resnet56_v1,
    'cifar_resnet110_v1': cifar_resnet110_v1,
    'cifar_resnet20_v2': cifar_resnet20_v2,
    'cifar_resnet56_v2': cifar_resnet56_v2,
    'cifar_resnet110_v2': cifar_resnet110_v2,
    'cifar_wideresnet16_10': cifar_wideresnet16_10,
    'cifar_wideresnet28_10': cifar_wideresnet28_10,
    'cifar_wideresnet40_8': cifar_wideresnet40_8,
    'cifar_resnext29_32x4d': cifar_resnext29_32x4d,
    'cifar_resnext29_16x64d': cifar_resnext29_16x64d,
    'fcn_resnet50_voc': get_fcn_resnet50_voc,
    'fcn_resnet101_coco': get_fcn_resnet101_coco,
    'fcn_resnet101_voc': get_fcn_resnet101_voc,
    'fcn_resnet50_ade': get_fcn_resnet50_ade,
    'fcn_resnet101_ade': get_fcn_resnet101_ade,
    'psp_resnet101_coco': get_psp_resnet101_coco,
    'psp_resnet101_voc': get_psp_resnet101_voc,
    'psp_resnet50_ade': get_psp_resnet50_ade,
    'psp_resnet101_ade': get_psp_resnet101_ade,
    'psp_resnet101_citys': get_psp_resnet101_citys,
    'deeplab_resnet101_coco': get_deeplab_resnet101_coco,
    'deeplab_resnet101_voc': get_deeplab_resnet101_voc,
    'deeplab_resnet152_coco': get_deeplab_resnet152_coco,
    'deeplab_resnet152_voc': get_deeplab_resnet152_voc,
    'deeplab_resnet50_ade': get_deeplab_resnet50_ade,
    'deeplab_resnet101_ade': get_deeplab_resnet101_ade,
    'resnet18_v1b': resnet18_v1b,
    'resnet34_v1b': resnet34_v1b,
    'resnet50_v1b': resnet50_v1b,
    'resnet101_v1b': resnet101_v1b,
    'resnet152_v1b': resnet152_v1b,
    'resnet50_v1c': resnet50_v1c,
    'resnet101_v1c': resnet101_v1c,
    'resnet152_v1c': resnet152_v1c,
    'resnet50_v1d': resnet50_v1d,
    'resnet101_v1d': resnet101_v1d,
    'resnet152_v1d': resnet152_v1d,
    'resnet50_v1e': resnet50_v1e,
    'resnet101_v1e': resnet101_v1e,
    'resnet152_v1e': resnet152_v1e,
    'resnet50_v1s': resnet50_v1s,
    'resnet101_v1s': resnet101_v1s,
    'resnet152_v1s': resnet152_v1s,
    'resnext50_32x4d': resnext50_32x4d,
    'resnext101_32x4d': resnext101_32x4d,
    'resnext101_64x4d': resnext101_64x4d,
    'se_resnext50_32x4d': se_resnext50_32x4d,
    'se_resnext101_32x4d': se_resnext101_32x4d,
    'se_resnext101_64x4d': se_resnext101_64x4d,
    'senet_154': senet_154,
    'darknet53': darknet53,
    'yolo3_darknet53_coco': yolo3_darknet53_coco,
    'yolo3_darknet53_voc': yolo3_darknet53_voc,
    'yolo3_darknet53_custom': yolo3_darknet53_custom,
    'nasnet_4_1056': nasnet_4_1056,
    'nasnet_5_1538': nasnet_5_1538,
    'nasnet_7_1920': nasnet_7_1920,
    'nasnet_6_4032': nasnet_6_4032,
    'residualattentionnet56': residualattentionnet56,
    'residualattentionnet92': residualattentionnet92,
    'residualattentionnet128': residualattentionnet128,
    'residualattentionnet164': residualattentionnet164,
    'residualattentionnet200': residualattentionnet200,
    'residualattentionnet236': residualattentionnet236,
    'residualattentionnet452': residualattentionnet452,
    'cifar_residualattentionnet56': cifar_residualattentionnet56,
    'cifar_residualattentionnet92': cifar_residualattentionnet92,
    'cifar_residualattentionnet452': cifar_residualattentionnet452
    }

def get_model(name, **kwargs):
    """Returns a pre-defined model by name

    Parameters
    ----------
    name : str
        Name of the model.
    pretrained : bool or str
        Boolean value controls whether to load the default pretrained weights for model.
        String value represents the hashtag for a certain version of pretrained weights.
    classes : int
        Number of classes for the output layer.
    ctx : Context, default CPU
        The context in which to load the pretrained weights.
    root : str, default '~/.mxnet/models'
        Location for keeping the model parameters.

    Returns
    -------
    HybridBlock
        The model.
    """
    name = name.lower()
    if name not in _models:
        err_str = '"%s" is not among the following model list:\n\t' % (name)
        err_str += '%s' % ('\n\t'.join(sorted(_models.keys())))
        raise ValueError(err_str)
    net = _models[name](**kwargs)
    return net

def get_model_list():
    """Get the entire list of model names in model_zoo.

    Returns
    -------
    list of str
        Entire list of model names in model_zoo.

    """
    return _models.keys()<|MERGE_RESOLUTION|>--- conflicted
+++ resolved
@@ -24,11 +24,10 @@
 from .squeezenet import *
 from .vgg import *
 from .mobilenet import *
-<<<<<<< HEAD
+
 from .pointnet import *
-=======
 from .residual_attentionnet import *
->>>>>>> 085a4d9b
+
 
 __all__ = ['get_model', 'get_model_list']
 
