--- conflicted
+++ resolved
@@ -1271,8 +1271,8 @@
     else:
         from ...model_zoo import get_model
         net = get_model('ssd_512_mobilenet1.0_' + str(transfer), pretrained=True, **kwargs)
-<<<<<<< HEAD
-        net.reset_class(classes)
+        reuse_classes = [x for x in classes if x in net.classes]
+        net.reset_class(classes, reuse_weights=reuse_classes)
     return net
 
 def ssd_224_peleenet50_voc(pretrained=False, pretrained_base=False, **kwargs):
@@ -1295,9 +1295,4 @@
                    ratios=[[1, 2, 0.5]] + [[1, 2, 0.5, 3, 1.0 / 3]] * 3 + [[1, 2, 0.5]] * 2,
                    steps=[16, 32, 64, 128, 256, 512],
                    classes=classes, dataset='voc', pretrained=pretrained,
-                   pretrained_base=pretrained_base, **kwargs)
-=======
-        reuse_classes = [x for x in classes if x in net.classes]
-        net.reset_class(classes, reuse_weights=reuse_classes)
-    return net
->>>>>>> 1feb3c1b
+                   pretrained_base=pretrained_base, **kwargs)