--- conflicted
+++ resolved
@@ -11,10 +11,7 @@
 from .anchor import SSDAnchorGenerator
 from ...nn.predictor import ConvPredictor
 from ...nn.coder import MultiPerClassDecoder, NormalizedBoxCenterDecoder
-<<<<<<< HEAD
-=======
-
->>>>>>> 836fe12c
+
 from .vgg_atrous import vgg16_atrous_300, vgg16_atrous_512
 from ...data import VOCDetection
 from .ssdexpand import Pelee_SSD, get_fpn_ssd
@@ -39,10 +36,6 @@
            'ssd_512_mobilenet1_0_voc',
            'ssd_512_mobilenet1_0_coco',
            'ssd_512_mobilenet1_0_custom',
-<<<<<<< HEAD
-=======
-
->>>>>>> 836fe12c
            'ssd_224_peleenet50_voc',
            'ssd_300_peleenet50_voc',]
 
@@ -1058,8 +1051,4 @@
                    ratios=[[1, 2, 0.5, 3, 1.0/3]]*4,
                    steps=[8, 16, 32, 64],
                    classes=classes, dataset='voc', pretrained=pretrained,
-<<<<<<< HEAD
-                   pretrained_base=pretrained_base, **kwargs)
-=======
-                   pretrained_base=pretrained_base, **kwargs)
->>>>>>> 836fe12c
+                   pretrained_base=pretrained_base, **kwargs)