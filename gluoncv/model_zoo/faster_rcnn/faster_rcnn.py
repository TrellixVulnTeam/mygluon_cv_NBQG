"""Faster RCNN Model."""
from __future__ import absolute_import

import os
import warnings
import numpy as np
import mxnet as mx
from mxnet import autograd
from mxnet.gluon import nn
from mxnet.gluon.contrib.nn import SyncBatchNorm

from .rcnn_target import RCNNTargetSampler, RCNNTargetGenerator
from ..rcnn import RCNN, RCNN_Caps
from ..rpn import RPN
from ...nn.feature import FPNFeatureExpander

__all__ = ['FasterRCNN', 'get_faster_rcnn',
           'faster_rcnn_resnet50_v1b_voc',
           'faster_rcnn_resnet50_v1b_coco',
           'faster_rcnn_fpn_resnet50_v1b_coco',
           'faster_rcnn_fpn_bn_resnet50_v1b_coco',
           'faster_rcnn_resnet50_v1b_custom',
           'faster_rcnn_resnet101_v1d_voc',
           'faster_rcnn_resnet101_v1d_coco',

           'faster_rcnn_fpn_resnet101_v1d_coco',
           'faster_rcnn_resnet101_v1d_custom',

           'faster_rcnn_resnet18_v1b_voc',
           'faster_rcnn_caps_resnet50_v1b_voc',
           'faster_rcnn_caps_resnet50_v1b_coco',
           'get_faster_rcnn_caps',
           'faster_rcnn_peleenet_voc',
           'faster_rcnn_peleenet_coco',
           'faster_rcnn_caps_resnet18_v1b_voc',
           'faster_rcnn_fpn_resnet50_v1b_voc',
           'faster_rcnn_caps_resnet101_v1d_voc',
           'faster_rcnn_caps_mobilenet1_0_voc']

class FasterRCNN_Caps(RCNN_Caps):

    def __init__(self, features, top_features, classes, box_features=None,
                 short=600, max_size=1000, min_stage=4, max_stage=4, train_patterns=None,
                 nms_thresh=0.3, nms_topk=400, post_nms=100,
                 roi_mode='align', roi_size=(14, 14), strides=16, clip=None,
                 rpn_channel=1024, base_size=16, scales=(8, 16, 32),
                 ratios=(0.5, 1, 2), alloc_size=(128, 128), rpn_nms_thresh=0.7,
                 rpn_train_pre_nms=12000, rpn_train_post_nms=2000,
                 rpn_test_pre_nms=6000, rpn_test_post_nms=300, rpn_min_size=16,
                 num_sample=128, pos_iou_thresh=0.5, pos_ratio=0.25, max_num_gt=300,
                 additional_output=False, subspace_dim=8, caps_dim=128, **kwargs):
        super(FasterRCNN_Caps, self).__init__(
            features=features, top_features=top_features, classes=classes,
            box_features=box_features, short=short, max_size=max_size,
            train_patterns=train_patterns, nms_thresh=nms_thresh, nms_topk=nms_topk,
            post_nms=post_nms, roi_mode=roi_mode, roi_size=roi_size, strides=strides, clip=clip,
            subspace_dim=subspace_dim, caps_dim=caps_dim,
            **kwargs)
        self.ashape = alloc_size[0]
        self._min_stage = min_stage
        self._max_stage = max_stage
        self.num_stages = max_stage - min_stage + 1
        if self.num_stages > 1:
            assert len(scales) == len(strides) == self.num_stages, \
                "The num_stages (%d) must match number of scales (%d) and strides (%d)" \
                % (self.num_stages, len(scales), len(strides))
        self._max_batch = 1  # currently only support batch size = 1
        self._num_sample = num_sample
        self._rpn_test_post_nms = rpn_test_post_nms
        self._target_generator = {RCNNTargetGenerator(self.num_class)}
        self._additional_output = additional_output
        with self.name_scope():
            self.rpn = RPN(
                channels=rpn_channel, strides=strides, base_size=base_size,
                scales=scales, ratios=ratios, alloc_size=alloc_size,
                clip=clip, nms_thresh=rpn_nms_thresh, train_pre_nms=rpn_train_pre_nms,
                train_post_nms=rpn_train_post_nms, test_pre_nms=rpn_test_pre_nms,
                test_post_nms=rpn_test_post_nms, min_size=rpn_min_size,
                multi_level=self.num_stages > 1)
            self.sampler = RCNNTargetSampler(
                num_image=self._max_batch, num_proposal=rpn_train_post_nms,
                num_sample=num_sample, pos_iou_thresh=pos_iou_thresh,
                pos_ratio=pos_ratio, max_num_gt=max_num_gt)

    @property
    def target_generator(self):
        return list(self._target_generator)[0]

    def reset_class(self, classes, reuse_weights=None):
        super(FasterRCNN, self).reset_class(classes, reuse_weights)
        self._target_generator = {RCNNTargetGenerator(self.num_class)}

    def _pyramid_roi_feats(self, F, features, rpn_rois, roi_size, strides, roi_mode='align',
                           eps=1e-6):
        max_stage = self._max_stage
        if self._max_stage > 5:  # do not use p6 for RCNN
            max_stage = self._max_stage - 1
        _, x1, y1, x2, y2 = F.split(rpn_rois, axis=-1, num_outputs=5)
        h = y2 - y1 + 1
        w = x2 - x1 + 1
        roi_level = F.floor(4 + F.log2(F.sqrt(w * h) / 224.0 + eps))
        roi_level = F.squeeze(F.clip(roi_level, self._min_stage, max_stage))
        # [2,2,..,3,3,...,4,4,...,5,5,...] ``Prohibit swap order here``
        # roi_level_sorted_args = F.argsort(roi_level, is_ascend=True)
        # roi_level = F.sort(roi_level, is_ascend=True)
        # rpn_rois = F.take(rpn_rois, roi_level_sorted_args, axis=0)
        pooled_roi_feats = []
        for i, l in enumerate(range(self._min_stage, max_stage + 1)):
            # Pool features with all rois first, and then set invalid pooled features to zero,
            # at last ele-wise add together to aggregate all features.
            if roi_mode == 'pool':
                pooled_feature = F.ROIPooling(features[i], rpn_rois, roi_size, 1. / strides[i])
            elif roi_mode == 'align':
                pooled_feature = F.contrib.ROIAlign(features[i], rpn_rois, roi_size,
                                                    1. / strides[i],
                                                    sample_ratio=2)
            else:
                raise ValueError("Invalid roi mode: {}".format(roi_mode))
            pooled_feature = F.where(roi_level == l, pooled_feature, F.zeros_like(pooled_feature))
            pooled_roi_feats.append(pooled_feature)
        # Ele-wise add to aggregate all pooled features
        pooled_roi_feats = F.ElementWiseSum(*pooled_roi_feats)
        # Sort all pooled features by asceding order
        # [2,2,..,3,3,...,4,4,...,5,5,...]
        # pooled_roi_feats = F.take(pooled_roi_feats, roi_level_sorted_args)
        # pooled roi feats (B*N, C, 7, 7), N = N2 + N3 + N4 + N5 = num_roi, C=256 in ori paper
        return pooled_roi_feats

    # pylint: disable=arguments-differ
    def hybrid_forward(self, F, x, gt_box=None):

        def _split(x, axis, num_outputs, squeeze_axis):
            x = F.split(x, axis=axis, num_outputs=num_outputs, squeeze_axis=squeeze_axis)
            if isinstance(x, list):
                return x
            else:
                return [x]

        feat = self.features(x)
        if not isinstance(feat, (list, tuple)):
            feat = [feat]

        # RPN proposals
        if autograd.is_training():
            rpn_score, rpn_box, raw_rpn_score, raw_rpn_box, anchors = \
                self.rpn(F.zeros_like(x), *feat)
            rpn_box, samples, matches = self.sampler(rpn_box, rpn_score, gt_box)
        else:
            _, rpn_box = self.rpn(F.zeros_like(x), *feat)

        # create batchid for roi
        num_roi = self._num_sample if autograd.is_training() else self._rpn_test_post_nms
        with autograd.pause():
            # roi_batchid = F.arange(0, self._max_batch, repeat=num_roi)
            roi_batchid = F.arange(0, self._max_batch)
            roi_batchid = F.repeat(roi_batchid, num_roi)
            # remove batch dim because ROIPooling require 2d input
            rpn_roi = F.concat(*[roi_batchid.reshape((-1, 1)), rpn_box.reshape((-1, 4))], dim=-1)
            rpn_roi = F.stop_gradient(rpn_roi)

        if self.num_stages > 1:
            # using FPN
            pooled_feat = self._pyramid_roi_feats(F, feat, rpn_roi, self._roi_size,
                                                  self._strides, roi_mode=self._roi_mode)
        else:
            # ROI features
            if self._roi_mode == 'pool':
                pooled_feat = F.ROIPooling(feat[0], rpn_roi, self._roi_size, 1. / self._strides)
            elif self._roi_mode == 'align':
                pooled_feat = F.contrib.ROIAlign(feat[0], rpn_roi, self._roi_size,
                                                 1. / self._strides, sample_ratio=2)
            else:
                raise ValueError("Invalid roi mode: {}".format(self._roi_mode))

        # RCNN prediction
        if self.top_features is not None:
            top_feat = self.top_features(pooled_feat)
        else:
            top_feat = pooled_feat
        if self.box_features is None:
            box_feat = F.contrib.AdaptiveAvgPooling2D(top_feat, output_size=1)
        else:
            box_feat = self.box_features(top_feat)
        cls_pred = self.class_predictor(box_feat)
        box_pred = self.box_predictor(box_feat)
        # cls_pred (B * N, C) -> (B, N, C)
        cls_pred = cls_pred.reshape((self._max_batch, num_roi, self.num_class + 1))
        # box_pred (B * N, C * 4) -> (B, N, C, 4)
        box_pred = box_pred.reshape((self._max_batch, num_roi, self.num_class, 4))

        # no need to convert bounding boxes in training, just return
        if autograd.is_training():
            if self._additional_output:
                return (cls_pred, box_pred, rpn_box, samples, matches,
                        raw_rpn_score, raw_rpn_box, anchors, top_feat)
            return (cls_pred, box_pred, rpn_box, samples, matches,
                    raw_rpn_score, raw_rpn_box, anchors)

        # cls_ids (B, N, C), scores (B, N, C)
        cls_ids, scores = self.cls_decoder(F.softmax(cls_pred, axis=-1))
        # cls_ids, scores (B, N, C) -> (B, C, N) -> (B, C, N, 1)
        cls_ids = cls_ids.transpose((0, 2, 1)).reshape((0, 0, 0, 1))
        scores = scores.transpose((0, 2, 1)).reshape((0, 0, 0, 1))
        # box_pred (B, N, C, 4) -> (B, C, N, 4)
        box_pred = box_pred.transpose((0, 2, 1, 3))

        # rpn_boxes (B, N, 4) -> B * (1, N, 4)
        rpn_boxes = _split(rpn_box, axis=0, num_outputs=self._max_batch, squeeze_axis=False)
        # cls_ids, scores (B, C, N, 1) -> B * (C, N, 1)
        cls_ids = _split(cls_ids, axis=0, num_outputs=self._max_batch, squeeze_axis=True)
        scores = _split(scores, axis=0, num_outputs=self._max_batch, squeeze_axis=True)
        # box_preds (B, C, N, 4) -> B * (C, N, 4)
        box_preds = _split(box_pred, axis=0, num_outputs=self._max_batch, squeeze_axis=True)

        # per batch predict, nms, each class has topk outputs
        results = []
        for rpn_box, cls_id, score, box_pred in zip(rpn_boxes, cls_ids, scores, box_preds):
            # box_pred (C, N, 4) rpn_box (1, N, 4) -> bbox (C, N, 4)
            bbox = self.box_decoder(box_pred, self.box_to_center(rpn_box))
            # res (C, N, 6)
            res = F.concat(*[cls_id, score, bbox], dim=-1)
            # res (C, self.nms_topk, 6)
            res = F.contrib.box_nms(
                res, overlap_thresh=self.nms_thresh, topk=self.nms_topk, valid_thresh=0.0001,
                id_index=0, score_index=1, coord_start=2, force_suppress=True)
            # res (C * self.nms_topk, 6)
            res = res.reshape((-3, 0))
            results.append(res)

        # result B * (C * topk, 6) -> (B, C * topk, 6)
        result = F.stack(*results, axis=0)
        ids = F.slice_axis(result, axis=-1, begin=0, end=1)
        scores = F.slice_axis(result, axis=-1, begin=1, end=2)
        bboxes = F.slice_axis(result, axis=-1, begin=2, end=6)
        if self._additional_output:
            return ids, scores, bboxes, feat
        return ids, scores, bboxes

class FasterRCNN(RCNN):
    r"""Faster RCNN network.

    Parameters
    ----------
    features : gluon.HybridBlock
        Base feature extractor before feature pooling layer.
    top_features : gluon.HybridBlock
        Tail feature extractor after feature pooling layer.
    classes : iterable of str
        Names of categories, its length is ``num_class``.
    box_features : gluon.HybridBlock, default is None
        feature head for transforming shared ROI output (top_features) for box prediction.
        If set to None, global average pooling will be used.
    short : int, default is 600.
        Input image short side size.
    max_size : int, default is 1000.
        Maximum size of input image long side.
    min_stage : int, default is 4
        Minimum stage NO. for FPN stages.
    max_stage : int, default is 4
        Maximum stage NO. for FPN stages.
    train_patterns : str, default is None.
        Matching pattern for trainable parameters.
    nms_thresh : float, default is 0.3.
        Non-maximum suppression threshold. You can specify < 0 or > 1 to disable NMS.
    nms_topk : int, default is 400
        Apply NMS to top k detection results, use -1 to disable so that every Detection
         result is used in NMS.
    post_nms : int, default is 100
        Only return top `post_nms` detection results, the rest is discarded. The number is
        based on COCO dataset which has maximum 100 objects per image. You can adjust this
        number if expecting more objects. You can use -1 to return all detections.
    roi_mode : str, default is align
        ROI pooling mode. Currently support 'pool' and 'align'.
    roi_size : tuple of int, length 2, default is (14, 14)
        (height, width) of the ROI region.
    strides : int/tuple of ints, default is 16
        Feature map stride with respect to original image.
        This is usually the ratio between original image size and feature map size.
        For FPN, use a tuple of ints.
    clip : float, default is None
        Clip bounding box target to this value.
    rpn_channel : int, default is 1024
        Channel number used in RPN convolutional layers.
    base_size : int
        The width(and height) of reference anchor box.
    scales : iterable of float, default is (8, 16, 32)
        The areas of anchor boxes.
        We use the following form to compute the shapes of anchors:

        .. math::

            width_{anchor} = size_{base} \times scale \times \sqrt{ 1 / ratio}
            height_{anchor} = size_{base} \times scale \times \sqrt{ratio}

    ratios : iterable of float, default is (0.5, 1, 2)
        The aspect ratios of anchor boxes. We expect it to be a list or tuple.
    alloc_size : tuple of int
        Allocate size for the anchor boxes as (H, W).
        Usually we generate enough anchors for large feature map, e.g. 128x128.
        Later in inference we can have variable input sizes,
        at which time we can crop corresponding anchors from this large
        anchor map so we can skip re-generating anchors for each input.
    rpn_train_pre_nms : int, default is 12000
        Filter top proposals before NMS in training of RPN.
    rpn_train_post_nms : int, default is 2000
        Return top proposal results after NMS in training of RPN.
        Will be set to rpn_train_pre_nms if it is larger than rpn_train_pre_nms.
    rpn_test_pre_nms : int, default is 6000
        Filter top proposals before NMS in testing of RPN.
    rpn_test_post_nms : int, default is 300
        Return top proposal results after NMS in testing of RPN.
        Will be set to rpn_test_pre_nms if it is larger than rpn_test_pre_nms.
    rpn_nms_thresh : float, default is 0.7
        IOU threshold for NMS. It is used to remove overlapping proposals.
    train_pre_nms : int, default is 12000
        Filter top proposals before NMS in training.
    train_post_nms : int, default is 2000
        Return top proposal results after NMS in training.
    test_pre_nms : int, default is 6000
        Filter top proposals before NMS in testing.
    test_post_nms : int, default is 300
        Return top proposal results after NMS in testing.
    rpn_min_size : int, default is 16
        Proposals whose size is smaller than ``min_size`` will be discarded.
    num_sample : int, default is 128
        Number of samples for RCNN targets.
    pos_iou_thresh : float, default is 0.5
        Proposal whose IOU larger than ``pos_iou_thresh`` is regarded as positive samples.
    pos_ratio : float, default is 0.25
        ``pos_ratio`` defines how many positive samples (``pos_ratio * num_sample``) is
        to be sampled.
    max_num_gt : int, default is 300
        Maximum ground-truth number in whole training dataset. This is only an upper bound, not
        necessarily very precise. However, using a very big number may impact the training speed.
    additional_output : boolean, default is False
        ``additional_output`` is only used for Mask R-CNN to get internal outputs.
    force_nms : bool, default is False
        Appy NMS to all categories, this is to avoid overlapping detection results from different
        categories.

    Attributes
    ----------
    classes : iterable of str
        Names of categories, its length is ``num_class``.
    num_class : int
        Number of positive categories.
    short : int
        Input image short side size.
    max_size : int
        Maximum size of input image long side.
    train_patterns : str
        Matching pattern for trainable parameters.
    nms_thresh : float
        Non-maximum suppression threshold. You can specify < 0 or > 1 to disable NMS.
    nms_topk : int
        Apply NMS to top k detection results, use -1 to disable so that every Detection
         result is used in NMS.
    force_nms : bool
        Appy NMS to all categories, this is to avoid overlapping detection results
        from different categories.
    post_nms : int
        Only return top `post_nms` detection results, the rest is discarded. The number is
        based on COCO dataset which has maximum 100 objects per image. You can adjust this
        number if expecting more objects. You can use -1 to return all detections.
    target_generator : gluon.Block
        Generate training targets with boxes, samples, matches, gt_label and gt_box.

    """

    def __init__(self, features, top_features, classes, box_features=None,
                 short=600, max_size=1000, min_stage=4, max_stage=4, train_patterns=None,
                 nms_thresh=0.3, nms_topk=400, post_nms=100,
                 roi_mode='align', roi_size=(14, 14), strides=16, clip=None,
                 rpn_channel=1024, base_size=16, scales=(8, 16, 32),
                 ratios=(0.5, 1, 2), alloc_size=(128, 128), rpn_nms_thresh=0.7,
                 rpn_train_pre_nms=12000, rpn_train_post_nms=2000,
                 rpn_test_pre_nms=6000, rpn_test_post_nms=300, rpn_min_size=16,
                 num_sample=128, pos_iou_thresh=0.5, pos_ratio=0.25, max_num_gt=300,
                 additional_output=False, force_nms=False, **kwargs):
        super(FasterRCNN, self).__init__(
            features=features, top_features=top_features, classes=classes,
            box_features=box_features, short=short, max_size=max_size,
            train_patterns=train_patterns, nms_thresh=nms_thresh, nms_topk=nms_topk,
            post_nms=post_nms, roi_mode=roi_mode, roi_size=roi_size, strides=strides, clip=clip,
            force_nms=force_nms, **kwargs)
        if rpn_train_post_nms > rpn_train_pre_nms:
            rpn_train_post_nms = rpn_train_pre_nms
        if rpn_test_post_nms > rpn_test_pre_nms:
            rpn_test_post_nms = rpn_test_pre_nms

        self.ashape = alloc_size[0]
        self._min_stage = min_stage
        self._max_stage = max_stage
        self.num_stages = max_stage - min_stage + 1
        if self.num_stages > 1:
            assert len(scales) == len(strides) == self.num_stages, \
                "The num_stages (%d) must match number of scales (%d) and strides (%d)" \
                % (self.num_stages, len(scales), len(strides))
        self._max_batch = 1  # currently only support batch size = 1
        self._num_sample = num_sample
        self._rpn_test_post_nms = rpn_test_post_nms
        self._target_generator = {RCNNTargetGenerator(self.num_class)}
        self._additional_output = additional_output
        with self.name_scope():
            self.rpn = RPN(
                channels=rpn_channel, strides=strides, base_size=base_size,
                scales=scales, ratios=ratios, alloc_size=alloc_size,
                clip=clip, nms_thresh=rpn_nms_thresh, train_pre_nms=rpn_train_pre_nms,
                train_post_nms=rpn_train_post_nms, test_pre_nms=rpn_test_pre_nms,
                test_post_nms=rpn_test_post_nms, min_size=rpn_min_size,
                multi_level=self.num_stages > 1)
            self.sampler = RCNNTargetSampler(
                num_image=self._max_batch, num_proposal=rpn_train_post_nms,
                num_sample=num_sample, pos_iou_thresh=pos_iou_thresh,
                pos_ratio=pos_ratio, max_num_gt=max_num_gt)

    @property
    def target_generator(self):
        """Returns stored target generator

        Returns
        -------
        mxnet.gluon.HybridBlock
            The RCNN target generator

        """
        return list(self._target_generator)[0]

    def reset_class(self, classes, reuse_weights=None):
        """Reset class categories and class predictors.

        Parameters
        ----------
        classes : iterable of str
            The new categories. ['apple', 'orange'] for example.
        reuse_weights : dict
            A {new_integer : old_integer} or mapping dict or {new_name : old_name} mapping dict,
            or a list of [name0, name1,...] if class names don't change.
            This allows the new predictor to reuse the
            previously trained weights specified.

        Example
        -------
        >>> net = gluoncv.model_zoo.get_model('faster_rcnn_resnet50_v1b_coco', pretrained=True)
        >>> # use direct name to name mapping to reuse weights
        >>> net.reset_class(classes=['person'], reuse_weights={'person':'person'})
        >>> # or use interger mapping, person is the 14th category in VOC
        >>> net.reset_class(classes=['person'], reuse_weights={0:14})
        >>> # you can even mix them
        >>> net.reset_class(classes=['person'], reuse_weights={'person':14})
        >>> # or use a list of string if class name don't change
        >>> net.reset_class(classes=['person'], reuse_weights=['person'])

        """
        super(FasterRCNN, self).reset_class(classes, reuse_weights)
        self._target_generator = {RCNNTargetGenerator(self.num_class)}

    def _pyramid_roi_feats(self, F, features, rpn_rois, roi_size, strides, roi_mode='align',
                           eps=1e-6):
        """Assign rpn_rois to specific FPN layers according to its area
           and then perform `ROIPooling` or `ROIAlign` to generate final
           region proposals aggregated features.
        Parameters
        ----------
        features : list of mx.ndarray or mx.symbol
            Features extracted from FPN base network
        rpn_rois : mx.ndarray or mx.symbol
            (N, 5) with [[batch_index, x1, y1, x2, y2], ...] like
        roi_size : tuple
            The size of each roi with regard to ROI-Wise operation
            each region proposal will be roi_size spatial shape.
        strides : tuple e.g. [4, 8, 16, 32]
            Define the gap that ori image and feature map have
        roi_mode : str, default is align
            ROI pooling mode. Currently support 'pool' and 'align'.
        Returns
        -------
        Pooled roi features aggregated according to its roi_level
        """
        max_stage = self._max_stage
        if self._max_stage > 5:  # do not use p6 for RCNN
            max_stage = self._max_stage - 1
        _, x1, y1, x2, y2 = F.split(rpn_rois, axis=-1, num_outputs=5)
        h = y2 - y1 + 1
        w = x2 - x1 + 1
        roi_level = F.floor(4 + F.log2(F.sqrt(w * h) / 224.0 + eps))
        roi_level = F.squeeze(F.clip(roi_level, self._min_stage, max_stage))
        # [2,2,..,3,3,...,4,4,...,5,5,...] ``Prohibit swap order here``
        # roi_level_sorted_args = F.argsort(roi_level, is_ascend=True)
        # roi_level = F.sort(roi_level, is_ascend=True)
        # rpn_rois = F.take(rpn_rois, roi_level_sorted_args, axis=0)
        pooled_roi_feats = []
        for i, l in enumerate(range(self._min_stage, max_stage + 1)):
            # Pool features with all rois first, and then set invalid pooled features to zero,
            # at last ele-wise add together to aggregate all features.
            if roi_mode == 'pool':
                pooled_feature = F.ROIPooling(features[i], rpn_rois, roi_size, 1. / strides[i])
            elif roi_mode == 'align':
                pooled_feature = F.contrib.ROIAlign(features[i], rpn_rois, roi_size,
                                                    1. / strides[i],
                                                    sample_ratio=2)
            else:
                raise ValueError("Invalid roi mode: {}".format(roi_mode))
            pooled_feature = F.where(roi_level == l, pooled_feature, F.zeros_like(pooled_feature))
            pooled_roi_feats.append(pooled_feature)
        # Ele-wise add to aggregate all pooled features
        pooled_roi_feats = F.ElementWiseSum(*pooled_roi_feats)
        # Sort all pooled features by asceding order
        # [2,2,..,3,3,...,4,4,...,5,5,...]
        # pooled_roi_feats = F.take(pooled_roi_feats, roi_level_sorted_args)
        # pooled roi feats (B*N, C, 7, 7), N = N2 + N3 + N4 + N5 = num_roi, C=256 in ori paper
        return pooled_roi_feats

    # pylint: disable=arguments-differ
    def hybrid_forward(self, F, x, gt_box=None):
        """Forward Faster-RCNN network.

        The behavior during training and inference is different.

        Parameters
        ----------
        x : mxnet.nd.NDArray or mxnet.symbol
            The network input tensor.
        gt_box : type, only required during training
            The ground-truth bbox tensor with shape (1, N, 4).

        Returns
        -------
        (ids, scores, bboxes)
            During inference, returns final class id, confidence scores, bounding
            boxes.

        """

        def _split(x, axis, num_outputs, squeeze_axis):
            x = F.split(x, axis=axis, num_outputs=num_outputs, squeeze_axis=squeeze_axis)
            if isinstance(x, list):
                return x
            else:
                return [x]
        # if autograd.is_training():
        #     if np.random.random() > .5:
        #         layers = np.random.choice([3,4,5,6], size=(2), replace=False)
        #         for i, net in enumerate(self.features):
        #             if i == 0:
        #                 feat = net(x)
        #             elif i in layers:
        #                 feat = net(F.flip(feat, axis=2))
        #             else:
        #                 feat = net(feat)
        #     else:
        #         feat = self.features(x)
        # else:
        #     feat = self.features(x)
        feat = self.features(x)
        if not isinstance(feat, (list, tuple)):
            feat = [feat]

        # RPN proposals
        if autograd.is_training():
            rpn_score, rpn_box, raw_rpn_score, raw_rpn_box, anchors = \
                self.rpn(F.zeros_like(x), *feat)
            rpn_box, samples, matches = self.sampler(rpn_box, rpn_score, gt_box)
        else:
            _, rpn_box = self.rpn(F.zeros_like(x), *feat)

        # create batchid for roi
        num_roi = self._num_sample if autograd.is_training() else self._rpn_test_post_nms
        with autograd.pause():
            # roi_batchid = F.arange(0, self._max_batch, repeat=num_roi)
            roi_batchid = F.arange(0, self._max_batch)
            roi_batchid = F.repeat(roi_batchid, num_roi)
            # remove batch dim because ROIPooling require 2d input
            rpn_roi = F.concat(*[roi_batchid.reshape((-1, 1)), rpn_box.reshape((-1, 4))], dim=-1)
            rpn_roi = F.stop_gradient(rpn_roi)

        if self.num_stages > 1:
            # using FPN
            pooled_feat = self._pyramid_roi_feats(F, feat, rpn_roi, self._roi_size,
                                                  self._strides, roi_mode=self._roi_mode)
        else:
            # ROI features
            if self._roi_mode == 'pool':
                pooled_feat = F.ROIPooling(feat[0], rpn_roi, self._roi_size, 1. / self._strides)
            elif self._roi_mode == 'align':
                pooled_feat = F.contrib.ROIAlign(feat[0], rpn_roi, self._roi_size,
                                                 1. / self._strides, sample_ratio=2)
            else:
                raise ValueError("Invalid roi mode: {}".format(self._roi_mode))

        # RCNN prediction
        if self.top_features is not None:
            top_feat = self.top_features(pooled_feat)
        else:
            top_feat = pooled_feat
        if self.box_features is None:
            box_feat = F.contrib.AdaptiveAvgPooling2D(top_feat, output_size=1)
        else:
            box_feat = self.box_features(top_feat)
        cls_pred = self.class_predictor(box_feat)
        box_pred = self.box_predictor(box_feat)
        # cls_pred (B * N, C) -> (B, N, C)
        cls_pred = cls_pred.reshape((self._max_batch, num_roi, self.num_class + 1))
        # box_pred (B * N, C * 4) -> (B, N, C, 4)
        box_pred = box_pred.reshape((self._max_batch, num_roi, self.num_class, 4))

        # no need to convert bounding boxes in training, just return
        if autograd.is_training():
            if self._additional_output:
                return (cls_pred, box_pred, rpn_box, samples, matches,
                        raw_rpn_score, raw_rpn_box, anchors, top_feat)
            return (cls_pred, box_pred, rpn_box, samples, matches,
                    raw_rpn_score, raw_rpn_box, anchors)

        # cls_ids (B, N, C), scores (B, N, C)
        cls_ids, scores = self.cls_decoder(F.softmax(cls_pred, axis=-1))
        # cls_ids, scores (B, N, C) -> (B, C, N) -> (B, C, N, 1)
        cls_ids = cls_ids.transpose((0, 2, 1)).reshape((0, 0, 0, 1))
        scores = scores.transpose((0, 2, 1)).reshape((0, 0, 0, 1))
        # box_pred (B, N, C, 4) -> (B, C, N, 4)
        box_pred = box_pred.transpose((0, 2, 1, 3))

        # rpn_boxes (B, N, 4) -> B * (1, N, 4)
        rpn_boxes = _split(rpn_box, axis=0, num_outputs=self._max_batch, squeeze_axis=False)
        # cls_ids, scores (B, C, N, 1) -> B * (C, N, 1)
        cls_ids = _split(cls_ids, axis=0, num_outputs=self._max_batch, squeeze_axis=True)
        scores = _split(scores, axis=0, num_outputs=self._max_batch, squeeze_axis=True)
        # box_preds (B, C, N, 4) -> B * (C, N, 4)
        box_preds = _split(box_pred, axis=0, num_outputs=self._max_batch, squeeze_axis=True)

        # per batch predict, nms, each class has topk outputs
        results = []
        for rpn_box, cls_id, score, box_pred in zip(rpn_boxes, cls_ids, scores, box_preds):
            # box_pred (C, N, 4) rpn_box (1, N, 4) -> bbox (C, N, 4)
            bbox = self.box_decoder(box_pred, self.box_to_center(rpn_box))
            # res (C, N, 6)
            res = F.concat(*[cls_id, score, bbox], dim=-1)
            if self.force_nms:
                # res (1, C*N, 6), to allow cross-catogory suppression
                res = res.reshape((1, -1, 0))
            # res (C, self.nms_topk, 6)
            res = F.contrib.box_nms(
                res, overlap_thresh=self.nms_thresh, topk=self.nms_topk, valid_thresh=0.0001,
                id_index=0, score_index=1, coord_start=2, force_suppress=self.force_nms)
            # res (C * self.nms_topk, 6)
            res = res.reshape((-3, 0))
            results.append(res)

        # result B * (C * topk, 6) -> (B, C * topk, 6)
        result = F.stack(*results, axis=0)
        ids = F.slice_axis(result, axis=-1, begin=0, end=1)
        scores = F.slice_axis(result, axis=-1, begin=1, end=2)
        bboxes = F.slice_axis(result, axis=-1, begin=2, end=6)
        if self._additional_output:
            return ids, scores, bboxes, feat
        return ids, scores, bboxes


def get_faster_rcnn(name, dataset, pretrained=False, ctx=mx.cpu(),
                    root=os.path.join('~', '.mxnet', 'models'), **kwargs):
    r"""Utility function to return faster rcnn networks.

    Parameters
    ----------
    name : str
        Model name.
    dataset : str
        The name of dataset.
    pretrained : bool or str
        Boolean value controls whether to load the default pretrained weights for model.
        String value represents the hashtag for a certain version of pretrained weights.
    ctx : mxnet.Context
        Context such as mx.cpu(), mx.gpu(0).
    root : str
        Model weights storing path.

    Returns
    -------
    mxnet.gluon.HybridBlock
        The Faster-RCNN network.

    """
    net = FasterRCNN(**kwargs)
    if pretrained:
        from ..model_store import get_model_file
        full_name = '_'.join(('faster_rcnn', name, dataset))
        net.load_parameters(get_model_file(full_name, tag=pretrained, root=root), ctx=ctx)
    else:
        for v in net.collect_params().values():
            try:
                v.reset_ctx(ctx)
            except ValueError:
                pass
    return net

def get_faster_rcnn_caps(name, dataset, pretrained=False, ctx=mx.cpu(),
                    root=os.path.join('~', '.mxnet', 'models'), **kwargs):
    net = FasterRCNN_Caps(**kwargs)
    if pretrained:
        from ..model_store import get_model_file
        full_name = '_'.join(('faster_rcnn', name, dataset))
        net.load_parameters(get_model_file(full_name, tag=pretrained, root=root), ctx=ctx)
    return net

def faster_rcnn_resnet50_v1b_voc(pretrained=False, pretrained_base=True, **kwargs):
    r"""Faster RCNN model from the paper
    "Ren, S., He, K., Girshick, R., & Sun, J. (2015). Faster r-cnn: Towards
    real-time object detection with region proposal networks"

    Parameters
    ----------
    pretrained : bool or str
        Boolean value controls whether to load the default pretrained weights for model.
        String value represents the hashtag for a certain version of pretrained weights.
    pretrained_base : bool or str, optional, default is True
        Load pretrained base network, the extra layers are randomized. Note that
        if pretrained is `True`, this has no effect.
    ctx : Context, default CPU
        The context in which to load the pretrained weights.
    root : str, default '~/.mxnet/models'
        Location for keeping the model parameters.

    Examples
    --------
    >>> model = get_faster_rcnn_resnet50_v1b_voc(pretrained=True)
    >>> print(model)
    """
    from ..resnetv1b import resnet50_v1b
    from ...data import VOCDetection
    classes = VOCDetection.CLASSES
    pretrained_base = False if pretrained else pretrained_base
    base_network = resnet50_v1b(pretrained=pretrained_base, dilated=False,
                                use_global_stats=True, **kwargs)
    features = nn.HybridSequential()
    top_features = nn.HybridSequential()
    for layer in ['conv1', 'bn1', 'relu', 'maxpool', 'layer1', 'layer2', 'layer3']:
        features.add(getattr(base_network, layer))
    for layer in ['layer4']:
        top_features.add(getattr(base_network, layer))
    train_patterns = '|'.join(['.*dense', '.*rpn', '.*down(2|3|4)_conv', '.*layers(2|3|4)_conv'])
    return get_faster_rcnn(
        name='resnet50_v1b', dataset='voc', pretrained=pretrained,
        features=features, top_features=top_features, classes=classes,
        short=600, max_size=1000, train_patterns=train_patterns,
        nms_thresh=0.3, nms_topk=400, post_nms=100,
        roi_mode='align', roi_size=(14, 14), strides=16, clip=None,
        rpn_channel=1024, base_size=16, scales=(2, 4, 8, 16, 32),
        ratios=(0.5, 1, 2), alloc_size=(128, 128), rpn_nms_thresh=0.7,
        rpn_train_pre_nms=12000, rpn_train_post_nms=2000,
        rpn_test_pre_nms=6000, rpn_test_post_nms=300, rpn_min_size=16,
        num_sample=128, pos_iou_thresh=0.5, pos_ratio=0.25, max_num_gt=100,
        **kwargs)


def faster_rcnn_resnet50_v1b_coco(pretrained=False, pretrained_base=True, **kwargs):
    r"""Faster RCNN model from the paper
    "Ren, S., He, K., Girshick, R., & Sun, J. (2015). Faster r-cnn: Towards
    real-time object detection with region proposal networks"

    Parameters
    ----------
    pretrained : bool or str
        Boolean value controls whether to load the default pretrained weights for model.
        String value represents the hashtag for a certain version of pretrained weights.
    pretrained_base : bool or str, optional, default is True
        Load pretrained base network, the extra layers are randomized. Note that
        if pretrained is `True`, this has no effect.
    ctx : Context, default CPU
        The context in which to load the pretrained weights.
    root : str, default '~/.mxnet/models'
        Location for keeping the model parameters.

    Examples
    --------
    >>> model = get_faster_rcnn_resnet50_v1b_coco(pretrained=True)
    >>> print(model)
    """
    from ..resnetv1b import resnet50_v1b
    from ...data import COCODetection
    classes = COCODetection.CLASSES
    pretrained_base = False if pretrained else pretrained_base
    base_network = resnet50_v1b(pretrained=pretrained_base, dilated=False,
                                use_global_stats=True, **kwargs)
    features = nn.HybridSequential()
    top_features = nn.HybridSequential()
    for layer in ['conv1', 'bn1', 'relu', 'maxpool', 'layer1', 'layer2', 'layer3']:
        features.add(getattr(base_network, layer))
    for layer in ['layer4']:
        top_features.add(getattr(base_network, layer))
    train_patterns = '|'.join(['.*dense', '.*rpn', '.*down(2|3|4)_conv', '.*layers(2|3|4)_conv'])
    return get_faster_rcnn(
        name='resnet50_v1b', dataset='coco', pretrained=pretrained,
        features=features, top_features=top_features, classes=classes,
        short=800, max_size=1333, train_patterns=train_patterns,
        nms_thresh=0.5, nms_topk=-1, post_nms=-1,
        roi_mode='align', roi_size=(14, 14), strides=16, clip=4.14,
        rpn_channel=1024, base_size=16, scales=(2, 4, 8, 16, 32),
        ratios=(0.5, 1, 2), alloc_size=(128, 128), rpn_nms_thresh=0.7,
        rpn_train_pre_nms=12000, rpn_train_post_nms=2000,
        rpn_test_pre_nms=6000, rpn_test_post_nms=1000, rpn_min_size=1,
        num_sample=128, pos_iou_thresh=0.5, pos_ratio=0.25,
        max_num_gt=100, **kwargs)


def faster_rcnn_fpn_resnet50_v1b_coco(pretrained=False, pretrained_base=True, **kwargs):
    r"""Faster RCNN model with FPN from the paper
    "Ren, S., He, K., Girshick, R., & Sun, J. (2015). Faster r-cnn: Towards
    real-time object detection with region proposal networks"
    "Lin, T., Dollar, P., Girshick, R., He, K., Hariharan, B., Belongie, S. (2016).
    Feature Pyramid Networks for Object Detection"

    Parameters
    ----------
    pretrained : bool or str
        Boolean value controls whether to load the default pretrained weights for model.
        String value represents the hashtag for a certain version of pretrained weights.
    pretrained_base : bool or str, optional, default is True
        Load pretrained base network, the extra layers are randomized. Note that
        if pretrained is `Ture`, this has no effect.
    ctx : Context, default CPU
        The context in which to load the pretrained weights.
    root : str, default '~/.mxnet/models'
        Location for keeping the model parameters.

    Examples
    --------
    >>> model = get_faster_rcnn_fpn_resnet50_v1b_coco(pretrained=True)
    >>> print(model)
    """
    from ..resnetv1b import resnet50_v1b
    from ...data import COCODetection
    classes = COCODetection.CLASSES
    pretrained_base = False if pretrained else pretrained_base
    base_network = resnet50_v1b(pretrained=pretrained_base, dilated=False,
                                use_global_stats=True, **kwargs)
    features = FPNFeatureExpander(
        network=base_network,
        outputs=['layers1_relu8_fwd', 'layers2_relu11_fwd', 'layers3_relu17_fwd',
                 'layers4_relu8_fwd'], num_filters=[256, 256, 256, 256], use_1x1=True,
        use_upsample=True, use_elewadd=True, use_p6=True, no_bias=False, pretrained=pretrained_base)
    top_features = None
    # 2 FC layer before RCNN cls and reg
    box_features = nn.HybridSequential()
    for _ in range(2):
        box_features.add(nn.Dense(1024, weight_initializer=mx.init.Normal(0.01)))
        box_features.add(nn.Activation('relu'))

    train_patterns = '|'.join(
        ['.*dense', '.*rpn', '.*down(2|3|4)_conv', '.*layers(2|3|4)_conv', 'P'])
    return get_faster_rcnn(
        name='fpn_resnet50_v1b', dataset='coco', pretrained=pretrained, features=features,
        top_features=top_features, classes=classes, box_features=box_features,
        short=800, max_size=1333, min_stage=2, max_stage=6, train_patterns=train_patterns,
        nms_thresh=0.5, nms_topk=-1, post_nms=-1, roi_mode='align', roi_size=(7, 7),
        strides=(4, 8, 16, 32, 64), clip=4.14, rpn_channel=1024, base_size=16,
        scales=(2, 4, 8, 16, 32), ratios=(0.5, 1, 2), alloc_size=(384, 384),
        rpn_nms_thresh=0.7, rpn_train_pre_nms=12000, rpn_train_post_nms=2000,
        rpn_test_pre_nms=6000, rpn_test_post_nms=1000, rpn_min_size=1, num_sample=512,
        pos_iou_thresh=0.5, pos_ratio=0.25, max_num_gt=100, **kwargs)


def faster_rcnn_fpn_bn_resnet50_v1b_coco(pretrained=False, pretrained_base=True, num_devices=0,
                                         **kwargs):
    r"""Faster RCNN model with FPN from the paper
    "Ren, S., He, K., Girshick, R., & Sun, J. (2015). Faster r-cnn: Towards
    real-time object detection with region proposal networks"
    "Lin, T., Dollar, P., Girshick, R., He, K., Hariharan, B., Belongie, S. (2016).
    Feature Pyramid Networks for Object Detection"

    Parameters
    ----------
    pretrained : bool or str
        Boolean value controls whether to load the default pretrained weights for model.
        String value represents the hashtag for a certain version of pretrained weights.
    pretrained_base : bool or str, optional, default is True
        Load pretrained base network, the extra layers are randomized. Note that
        if pretrained is `Ture`, this has no effect.
    num_devices : int, default is 0
        Number of devices for sync batch norm layer. if less than 1, use all devices available.
    ctx : Context, default CPU
        The context in which to load the pretrained weights.
    root : str, default '~/.mxnet/models'
        Location for keeping the model parameters.

    Examples
    --------
    >>> model = get_faster_rcnn_fpn_bn_resnet50_v1b_coco(pretrained=True)
    >>> print(model)
    """
    from ..resnetv1b import resnet50_v1b
    from ...data import COCODetection
    classes = COCODetection.CLASSES
    pretrained_base = False if pretrained else pretrained_base
    gluon_norm_kwargs = {'num_devices': num_devices} if num_devices >= 1 else {}
    base_network = resnet50_v1b(pretrained=pretrained_base, dilated=False, use_global_stats=False,
                                norm_layer=SyncBatchNorm, norm_kwargs=gluon_norm_kwargs, **kwargs)
    sym_norm_kwargs = {'ndev': num_devices} if num_devices >= 1 else {}
    features = FPNFeatureExpander(
        network=base_network,
        outputs=['layers1_relu8_fwd', 'layers2_relu11_fwd', 'layers3_relu17_fwd',
                 'layers4_relu8_fwd'], num_filters=[256, 256, 256, 256], use_1x1=True,
        use_upsample=True, use_elewadd=True, use_p6=True, no_bias=True, pretrained=pretrained_base,
        norm_layer=mx.sym.contrib.SyncBatchNorm, norm_kwargs=sym_norm_kwargs)
    top_features = None
    # 1 Conv 1 FC layer before RCNN cls and reg
    box_features = nn.HybridSequential()
    box_features.add(nn.Conv2D(256, 3, padding=1),
                     SyncBatchNorm(**gluon_norm_kwargs),
                     nn.Activation('relu'),
                     nn.Dense(1024, weight_initializer=mx.init.Normal(0.01)),
                     nn.Activation('relu'))

    train_patterns = '(?!.*moving)'  # excluding symbol bn moving mean and var
    return get_faster_rcnn(
        name='fpn_bn_resnet50_v1b', dataset='coco', pretrained=pretrained, features=features,
        top_features=top_features, classes=classes, box_features=box_features,
        short=(640, 800), max_size=1333, min_stage=2, max_stage=6, train_patterns=train_patterns,
        nms_thresh=0.5, nms_topk=-1, post_nms=-1, roi_mode='align', roi_size=(7, 7),
        strides=(4, 8, 16, 32, 64), clip=4.14, rpn_channel=1024, base_size=16,
        scales=(2, 4, 8, 16, 32), ratios=(0.5, 1, 2), alloc_size=(384, 384),
        rpn_nms_thresh=0.7, rpn_train_pre_nms=12000, rpn_train_post_nms=2000,
        rpn_test_pre_nms=6000, rpn_test_post_nms=1000, rpn_min_size=1, num_sample=512,
        pos_iou_thresh=0.5, pos_ratio=0.25, max_num_gt=100, **kwargs)


def faster_rcnn_resnet50_v1b_custom(classes, transfer=None, pretrained_base=True,
                                    pretrained=False, **kwargs):
    r"""Faster RCNN model with resnet50_v1b base network on custom dataset.

    Parameters
    ----------
    classes : iterable of str
        Names of custom foreground classes. `len(classes)` is the number of foreground classes.
    transfer : str or None
        If not `None`, will try to reuse pre-trained weights from faster RCNN networks trained
        on other datasets.
    pretrained : bool or str
        Boolean value controls whether to load the default pretrained weights for model.
        String value represents the hashtag for a certain version of pretrained weights.
    pretrained_base : bool or str
        Boolean value controls whether to load the default pretrained weights for model.
        String value represents the hashtag for a certain version of pretrained weights.
    ctx : Context, default CPU
        The context in which to load the pretrained weights.
    root : str, default '~/.mxnet/models'
        Location for keeping the model parameters.

    Returns
    -------
    mxnet.gluon.HybridBlock
        Hybrid faster RCNN network.
    """
    if pretrained:
        warnings.warn("Custom models don't provide `pretrained` weights, ignored.")
    if transfer is None:
        from ..resnetv1b import resnet50_v1b
        base_network = resnet50_v1b(pretrained=pretrained_base, dilated=False,
                                    use_global_stats=True, **kwargs)
        features = nn.HybridSequential()
        top_features = nn.HybridSequential()
        for layer in ['conv1', 'bn1', 'relu', 'maxpool', 'layer1', 'layer2', 'layer3']:
            features.add(getattr(base_network, layer))
        for layer in ['layer4']:
            top_features.add(getattr(base_network, layer))
        train_patterns = '|'.join(['.*dense', '.*rpn', '.*down(2|3|4)_conv',
                                   '.*layers(2|3|4)_conv'])
        return get_faster_rcnn(
            name='resnet50_v1b', dataset='custom', pretrained=pretrained,
            features=features, top_features=top_features, classes=classes,
            short=600, max_size=1000, train_patterns=train_patterns,
            nms_thresh=0.3, nms_topk=400, post_nms=100,
            roi_mode='align', roi_size=(14, 14), strides=16, clip=None,
            rpn_channel=1024, base_size=16, scales=(2, 4, 8, 16, 32),
            ratios=(0.5, 1, 2), alloc_size=(128, 128), rpn_nms_thresh=0.7,
            rpn_train_pre_nms=12000, rpn_train_post_nms=2000,
            rpn_test_pre_nms=6000, rpn_test_post_nms=300, rpn_min_size=16,
            num_sample=128, pos_iou_thresh=0.5, pos_ratio=0.25, max_num_gt=300,
            **kwargs)
    else:
        from ...model_zoo import get_model
        net = get_model('faster_rcnn_resnet50_v1b_' + str(transfer), pretrained=True, **kwargs)
        reuse_classes = [x for x in classes if x in net.classes]
        net.reset_class(classes, reuse_weights=reuse_classes)
    return net


def faster_rcnn_resnet101_v1d_voc(pretrained=False, pretrained_base=True, **kwargs):
    r"""Faster RCNN model from the paper
    "Ren, S., He, K., Girshick, R., & Sun, J. (2015). Faster r-cnn: Towards
    real-time object detection with region proposal networks"

    Parameters
    ----------
    pretrained : bool, optional, default is False
        Load pretrained weights.
    pretrained_base : bool or str, optional, default is True
        Load pretrained base network, the extra layers are randomized. Note that
        if pretrained is `True`, this has no effect.
    ctx : Context, default CPU
        The context in which to load the pretrained weights.
    root : str, default '~/.mxnet/models'
        Location for keeping the model parameters.

    Examples
    --------
    >>> model = get_faster_rcnn_resnet101_v1d_voc(pretrained=True)
    >>> print(model)
    """
    from ..resnetv1b import resnet101_v1d
    from ...data import VOCDetection
    classes = VOCDetection.CLASSES
    pretrained_base = False if pretrained else pretrained_base
    base_network = resnet101_v1d(pretrained=pretrained_base, dilated=False,
                                 use_global_stats=True, **kwargs)
    features = nn.HybridSequential()
    top_features = nn.HybridSequential()
    for layer in ['conv1', 'bn1', 'relu', 'maxpool', 'layer1', 'layer2', 'layer3']:
        features.add(getattr(base_network, layer))
    for layer in ['layer4']:
        top_features.add(getattr(base_network, layer))
    train_patterns = '|'.join(['.*dense', '.*rpn', '.*down(2|3|4)_conv', '.*layers(2|3|4)_conv'])
    return get_faster_rcnn(
        name='resnet101_v1d', dataset='voc', pretrained=pretrained,
        features=features, top_features=top_features, classes=classes,
        short=600, max_size=1000, train_patterns=train_patterns,
        nms_thresh=0.3, nms_topk=400, post_nms=100,
        roi_mode='align', roi_size=(14, 14), strides=16, clip=None,
        rpn_channel=1024, base_size=16, scales=(2, 4, 8, 16, 32),
        ratios=(0.5, 1, 2), alloc_size=(128, 128), rpn_nms_thresh=0.7,
        rpn_train_pre_nms=12000, rpn_train_post_nms=2000,
        rpn_test_pre_nms=6000, rpn_test_post_nms=300, rpn_min_size=16,
        num_sample=128, pos_iou_thresh=0.5, pos_ratio=0.25, max_num_gt=100,
        **kwargs)


def faster_rcnn_resnet101_v1d_coco(pretrained=False, pretrained_base=True, **kwargs):
    r"""Faster RCNN model from the paper
    "Ren, S., He, K., Girshick, R., & Sun, J. (2015). Faster r-cnn: Towards
    real-time object detection with region proposal networks"

    Parameters
    ----------
    pretrained : bool, optional, default is False
        Load pretrained weights.
    pretrained_base : bool or str, optional, default is True
        Load pretrained base network, the extra layers are randomized. Note that
        if pretrained is `True`, this has no effect.
    ctx : Context, default CPU
        The context in which to load the pretrained weights.
    root : str, default '~/.mxnet/models'
        Location for keeping the model parameters.

    Examples
    --------
    >>> model = get_faster_rcnn_resnet101_v1d_coco(pretrained=True)
    >>> print(model)
    """
    from ..resnetv1b import resnet101_v1d
    from ...data import COCODetection
    classes = COCODetection.CLASSES
    pretrained_base = False if pretrained else pretrained_base
    base_network = resnet101_v1d(pretrained=pretrained_base, dilated=False,
                                 use_global_stats=True, **kwargs)
    features = nn.HybridSequential()
    top_features = nn.HybridSequential()
    for layer in ['conv1', 'bn1', 'relu', 'maxpool', 'layer1', 'layer2', 'layer3']:
        features.add(getattr(base_network, layer))
    for layer in ['layer4']:
        top_features.add(getattr(base_network, layer))
    train_patterns = '|'.join(['.*dense', '.*rpn', '.*down(2|3|4)_conv', '.*layers(2|3|4)_conv'])
    return get_faster_rcnn(
        name='resnet101_v1d', dataset='coco', pretrained=pretrained,
        features=features, top_features=top_features, classes=classes,
        short=800, max_size=1333, train_patterns=train_patterns,
        nms_thresh=0.5, nms_topk=-1, post_nms=-1,
        roi_mode='align', roi_size=(14, 14), strides=16, clip=4.14,
        rpn_channel=1024, base_size=16, scales=(2, 4, 8, 16, 32),
        ratios=(0.5, 1, 2), alloc_size=(128, 128), rpn_nms_thresh=0.7,
        rpn_train_pre_nms=12000, rpn_train_post_nms=2000,
        rpn_test_pre_nms=6000, rpn_test_post_nms=1000, rpn_min_size=1,
        num_sample=128, pos_iou_thresh=0.5, pos_ratio=0.25, max_num_gt=100,
        **kwargs)


def faster_rcnn_fpn_resnet101_v1d_coco(pretrained=False, pretrained_base=True, **kwargs):
    r"""Faster RCNN model with FPN from the paper
    "Ren, S., He, K., Girshick, R., & Sun, J. (2015). Faster r-cnn: Towards
    real-time object detection with region proposal networks"
    "Lin, T., Dollar, P., Girshick, R., He, K., Hariharan, B., Belongie, S. (2016).
    Feature Pyramid Networks for Object Detection"

    Parameters
    ----------
    pretrained : bool or str
        Boolean value controls whether to load the default pretrained weights for model.
        String value represents the hashtag for a certain version of pretrained weights.
    pretrained_base : bool or str, optional, default is True
        Load pretrained base network, the extra layers are randomized. Note that
        if pretrained is `Ture`, this has no effect.
    ctx : Context, default CPU
        The context in which to load the pretrained weights.
    root : str, default '~/.mxnet/models'
        Location for keeping the model parameters.

    Examples
    --------
    >>> model = get_faster_rcnn_fpn_resnet101_v1d_coco(pretrained=True)
    >>> print(model)
    """
    from ..resnetv1b import resnet101_v1d
    from ...data import COCODetection
    classes = COCODetection.CLASSES
    pretrained_base = False if pretrained else pretrained_base
    base_network = resnet101_v1d(pretrained=pretrained_base, dilated=False,
                                 use_global_stats=True, **kwargs)
    features = FPNFeatureExpander(
        network=base_network,
        outputs=['layers1_relu8_fwd', 'layers2_relu11_fwd', 'layers3_relu68_fwd',
                 'layers4_relu8_fwd'], num_filters=[256, 256, 256, 256], use_1x1=True,
        use_upsample=True, use_elewadd=True, use_p6=True, no_bias=False, pretrained=pretrained_base)
    top_features = None
    # 2 FC layer before RCNN cls and reg
    box_features = nn.HybridSequential()
    for _ in range(2):
        box_features.add(nn.Dense(1024, weight_initializer=mx.init.Normal(0.01)))
        box_features.add(nn.Activation('relu'))

    train_patterns = '|'.join(
        ['.*dense', '.*rpn', '.*down(2|3|4)_conv', '.*layers(2|3|4)_conv', 'P'])
    return get_faster_rcnn(
        name='fpn_resnet101_v1d', dataset='coco', pretrained=pretrained, features=features,
        top_features=top_features, classes=classes, box_features=box_features,
        short=800, max_size=1333, min_stage=2, max_stage=6, train_patterns=train_patterns,
        nms_thresh=0.5, nms_topk=-1, post_nms=-1, roi_mode='align', roi_size=(7, 7),
        strides=(4, 8, 16, 32, 64), clip=4.14, rpn_channel=1024, base_size=16,
        scales=(2, 4, 8, 16, 32), ratios=(0.5, 1, 2), alloc_size=(384, 384),
        rpn_nms_thresh=0.7, rpn_train_pre_nms=12000, rpn_train_post_nms=2000,
        rpn_test_pre_nms=6000, rpn_test_post_nms=1000, rpn_min_size=1, num_sample=512,
        pos_iou_thresh=0.5, pos_ratio=0.25, max_num_gt=100, **kwargs)


def faster_rcnn_resnet101_v1d_custom(classes, transfer=None, pretrained_base=True,
                                     pretrained=False, **kwargs):
    r"""Faster RCNN model with resnet101_v1d base network on custom dataset.

    Parameters
    ----------
    classes : iterable of str
        Names of custom foreground classes. `len(classes)` is the number of foreground classes.
    transfer : str or None
        If not `None`, will try to reuse pre-trained weights from faster RCNN networks trained
        on other datasets.
    pretrained_base : bool or str
        Boolean value controls whether to load the default pretrained weights for model.
        String value represents the hashtag for a certain version of pretrained weights.
    ctx : Context, default CPU
        The context in which to load the pretrained weights.
    root : str, default '~/.mxnet/models'
        Location for keeping the model parameters.

    Returns
    -------
    mxnet.gluon.HybridBlock
        Hybrid faster RCNN network.
    """
    if pretrained:
        warnings.warn("Custom models don't provide `pretrained` weights, ignored.")
    if transfer is None:
        from ..resnetv1b import resnet101_v1d
        base_network = resnet101_v1d(pretrained=pretrained_base, dilated=False,
                                     use_global_stats=True, **kwargs)
        features = nn.HybridSequential()
        top_features = nn.HybridSequential()
        for layer in ['conv1', 'bn1', 'relu', 'maxpool', 'layer1', 'layer2', 'layer3']:
            features.add(getattr(base_network, layer))
        for layer in ['layer4']:
            top_features.add(getattr(base_network, layer))
        train_patterns = '|'.join(['.*dense', '.*rpn', '.*down(2|3|4)_conv',
                                   '.*layers(2|3|4)_conv'])
        return get_faster_rcnn(
            name='resnet101_v1d', dataset='custom', pretrained=pretrained,
            features=features, top_features=top_features, classes=classes,
            short=600, max_size=1000, train_patterns=train_patterns,
            nms_thresh=0.3, nms_topk=400, post_nms=100,
            roi_mode='align', roi_size=(14, 14), strides=16, clip=None,
            rpn_channel=1024, base_size=16, scales=(2, 4, 8, 16, 32),
            ratios=(0.5, 1, 2), alloc_size=(128, 128), rpn_nms_thresh=0.7,
            rpn_train_pre_nms=12000, rpn_train_post_nms=2000,
            rpn_test_pre_nms=6000, rpn_test_post_nms=300, rpn_min_size=16,
            num_sample=128, pos_iou_thresh=0.5, pos_ratio=0.25, max_num_gt=300,
            **kwargs)
    else:
        from ...model_zoo import get_model
        net = get_model('faster_rcnn_resnet101_v1d_' + str(transfer), pretrained=True, **kwargs)
        reuse_classes = [x for x in classes if x in net.classes]
        net.reset_class(classes, reuse_weights=reuse_classes)
    return net

def faster_rcnn_peleenet_voc(pretrained=False, pretrained_base=False, **kwargs):
    from ..peleenet import peleenet
    from ...data import VOCDetection
    classes = VOCDetection.CLASSES
    pretrained_base = False if pretrained else pretrained_base
    base_network = peleenet(pretrained=pretrained_base,**kwargs)
    features = nn.HybridSequential()
    top_features = nn.HybridSequential()
    features.add(base_network.features[0],
                 base_network.features[1],
                 base_network.features[2],
                 base_network.features[3][:8],
                 base_network.features[3][8].tb[0], )
    top_features.add(nn.Conv2D(channels=64, kernel_size=3, strides=1, padding=1, use_bias=False),
                     nn.BatchNorm(),
                     nn.Activation('relu'),
                     nn.Conv2D(channels=128, kernel_size=3, strides=2, padding=1, use_bias=False),
                     nn.BatchNorm(),
                     nn.Activation('relu'),
                     nn.Conv2D(channels=256, kernel_size=1, strides=1),
                     )
    train_patterns = '|'.join(['.*dense', '.*rpn', '.*down(2|3|4)_conv', '.*layers(2|3|4)_conv'])
    return get_faster_rcnn_caps(
        name='peleenet', dataset='voc', pretrained=pretrained,
        features=features, top_features=top_features, classes=classes,
        short=600, max_size=1000, train_patterns=train_patterns,
        nms_thresh=0.3, nms_topk=400, post_nms=100,
        roi_mode='align', roi_size=(14, 14), stride=16, clip=None,
        rpn_channel=1024, base_size=16, scales=(2, 4, 8, 16, 32),
        ratios=(0.5, 1, 2), alloc_size=(128, 128), rpn_nms_thresh=0.7,
        rpn_train_pre_nms=12000, rpn_train_post_nms=2000,
        rpn_test_pre_nms=6000, rpn_test_post_nms=300, rpn_min_size=16,
        num_sample=128, pos_iou_thresh=0.5, pos_ratio=0.25, max_num_gt=100,
        **kwargs)

def faster_rcnn_peleenet_coco(pretrained=False, pretrained_base=False, **kwargs):
    from ..peleenet import peleenet
    from ...data import COCODetection
    classes = COCODetection.CLASSES
    pretrained_base = False if pretrained else pretrained_base
    base_network = peleenet(pretrained=pretrained_base)
    features = nn.HybridSequential()
    top_features = nn.HybridSequential()
    features.add(base_network.features[0],
                 base_network.features[1],
                 base_network.features[2],
                 base_network.features[3][:8],
                 base_network.features[3][8].tb[0], )
    top_features.add(nn.Conv2D(channels=64, kernel_size=3, strides=1, padding=1, use_bias=False),
                     nn.BatchNorm(),
                     nn.Activation('relu'),
                     nn.Conv2D(channels=128, kernel_size=3, strides=2, padding=1, use_bias=False),
                     nn.BatchNorm(),
                     nn.Activation('relu'),
                     nn.Conv2D(channels=256, kernel_size=1, strides=1),
                     )
    train_patterns = '|'.join(['.*dense', '.*rpn', '.*down(2|3|4)_conv', '.*layers(2|3|4)_conv'])
    return get_faster_rcnn(
        name='peleenet', dataset='coco', pretrained=pretrained,
        features=features, top_features=top_features, classes=classes,
        short=800, max_size=1333, train_patterns=train_patterns,
        nms_thresh=0.5, nms_topk=-1, post_nms=-1,
        roi_mode='align', roi_size=(14, 14), stride=16, clip=4.42,
        rpn_channel=1024, base_size=16, scales=(2, 4, 8, 16, 32),
        ratios=(0.5, 1, 2), alloc_size=(128, 128), rpn_nms_thresh=0.7,
        rpn_train_pre_nms=12000, rpn_train_post_nms=2000,
        rpn_test_pre_nms=6000, rpn_test_post_nms=1000, rpn_min_size=0,
        num_sample=128, pos_iou_thresh=0.5, pos_ratio=0.25, max_num_gt=100,
        **kwargs)

def faster_rcnn_caps_resnet50_v1b_voc(pretrained=False, pretrained_base=True, **kwargs):
    from ..resnetv1b import resnet50_v1b
    from ...data import VOCDetection
    classes = VOCDetection.CLASSES
    pretrained_base = False if pretrained else pretrained_base
    base_network = resnet50_v1b(pretrained=pretrained_base, dilated=False,
                                use_global_stats=True, **kwargs)
    features = nn.HybridSequential()
    top_features = nn.HybridSequential()
    for layer in ['conv1', 'bn1', 'relu', 'maxpool', 'layer1', 'layer2', 'layer3']:
        features.add(getattr(base_network, layer))
    for layer in ['layer4']:
        top_features.add(getattr(base_network, layer))
    train_patterns = '|'.join(['.*dense', '.*rpn', '.*down(2|3|4)_conv', '.*layers(2|3|4)_conv'])
    return get_faster_rcnn_caps(
        name='resnet18_v1b', dataset='voc', pretrained=pretrained,
        features=features, top_features=top_features, classes=classes,
        short=600, max_size=1000, train_patterns=train_patterns,
        nms_thresh=0.3, nms_topk=400, post_nms=100,
        roi_mode='align', roi_size=(14, 14), strides=16, clip=None,
        rpn_channel=1024, base_size=16, scales=(2, 4, 8, 16, 32),
        ratios=(0.5, 1, 2), alloc_size=(128, 128), rpn_nms_thresh=0.7,
        rpn_train_pre_nms=12000, rpn_train_post_nms=2000,
        rpn_test_pre_nms=6000, rpn_test_post_nms=300, rpn_min_size=16,
        num_sample=128, pos_iou_thresh=0.5, pos_ratio=0.25, max_num_gt=100,
        subspace_dim=8, caps_dim=2048,
        **kwargs)

def faster_rcnn_caps_resnet101_v1d_voc(pretrained=False, pretrained_base=True, **kwargs):
    from ..resnetv1b import resnet101_v1d
    from ...data import VOCDetection
    classes = VOCDetection.CLASSES
    pretrained_base = False if pretrained else pretrained_base
    base_network = resnet101_v1d(pretrained=pretrained_base, dilated=False,
                                 use_global_stats=True, **kwargs)
    features = nn.HybridSequential()
    top_features = nn.HybridSequential()
    for layer in ['conv1', 'bn1', 'relu', 'maxpool', 'layer1', 'layer2', 'layer3']:
        features.add(getattr(base_network, layer))
    for layer in ['layer4']:
        top_features.add(getattr(base_network, layer))
    train_patterns = '|'.join(['.*dense', '.*rpn', '.*down(2|3|4)_conv', '.*layers(2|3|4)_conv'])
    return get_faster_rcnn_caps(
        name='resnet101_v1d', dataset='voc', pretrained=pretrained,
        features=features, top_features=top_features, classes=classes,
        short=600, max_size=1000, train_patterns=train_patterns,
        nms_thresh=0.3, nms_topk=400, post_nms=100,
        roi_mode='align', roi_size=(14, 14), strides=16, clip=None,
        rpn_channel=1024, base_size=16, scales=(2, 4, 8, 16, 32),
        ratios=(0.5, 1, 2), alloc_size=(128, 128), rpn_nms_thresh=0.7,
        rpn_train_pre_nms=12000, rpn_train_post_nms=2000,
        rpn_test_pre_nms=6000, rpn_test_post_nms=300, rpn_min_size=16,
        num_sample=128, pos_iou_thresh=0.5, pos_ratio=0.25, max_num_gt=100,
        subspace_dim=8, caps_dim=2048,
        **kwargs)

def faster_rcnn_caps_resnet18_v1b_voc(pretrained=False, pretrained_base=True, **kwargs):
    from ..resnetv1b import resnet18_v1b
    from ...data import VOCDetection
    classes = VOCDetection.CLASSES
    pretrained_base = False if pretrained else pretrained_base
    base_network = resnet18_v1b(pretrained=pretrained_base, dilated=False,
                                use_global_stats=True, **kwargs)
    features = nn.HybridSequential()
    top_features = nn.HybridSequential()
    for layer in ['conv1', 'bn1', 'relu', 'maxpool', 'layer1', 'layer2', 'layer3']:
        features.add(getattr(base_network, layer))
    for layer in ['layer4']:
        top_features.add(getattr(base_network, layer))
    train_patterns = '|'.join(['.*dense', '.*rpn', '.*down(2|3|4)_conv', '.*layers(2|3|4)_conv'])
    return get_faster_rcnn_caps(
        name='resnet18_v1b', dataset='voc', pretrained=pretrained,
        features=features, top_features=top_features, classes=classes,
        short=600, max_size=1000, train_patterns=train_patterns,
        nms_thresh=0.3, nms_topk=400, post_nms=100,
        roi_mode='align', roi_size=(14, 14), strides=16, clip=None,
        rpn_channel=1024, base_size=16, scales=(2, 4, 8, 16, 32),
        ratios=(0.5, 1, 2), alloc_size=(128, 128), rpn_nms_thresh=0.7,
        rpn_train_pre_nms=12000, rpn_train_post_nms=2000,
        rpn_test_pre_nms=6000, rpn_test_post_nms=300, rpn_min_size=16,
        num_sample=128, pos_iou_thresh=0.5, pos_ratio=0.25, max_num_gt=100,
        subspace_dim=8, caps_dim=512,
        **kwargs)

def faster_rcnn_caps_mobilenet1_0_voc(pretrained=False, pretrained_base=True, **kwargs):
    from ..mobilenet import mobilenet_v2_1_0
    from ...data import VOCDetection
    classes = VOCDetection.CLASSES
    pretrained_base = False if pretrained else pretrained_base
    base_network = mobilenet_v2_1_0(pretrained=pretrained_base, **kwargs)
    features = nn.HybridSequential()
    top_features = nn.HybridSequential()
    for layer in ['conv1', 'bn1', 'relu', 'maxpool', 'layer1', 'layer2', 'layer3']:
        features.add(getattr(base_network, layer))
    for layer in ['layer4']:
        top_features.add(getattr(base_network, layer))
    train_patterns = '|'.join(['.*dense', '.*rpn', '.*down(2|3|4)_conv', '.*layers(2|3|4)_conv'])
    return get_faster_rcnn_caps(
        name='mobilenet_v2_1_0', dataset='voc', pretrained=pretrained,
        features=features, top_features=top_features, classes=classes,
        short=600, max_size=1000, train_patterns=train_patterns,
        nms_thresh=0.3, nms_topk=400, post_nms=100,
        roi_mode='align', roi_size=(14, 14), strides=16, clip=None,
        rpn_channel=1024, base_size=16, scales=(2, 4, 8, 16, 32),
        ratios=(0.5, 1, 2), alloc_size=(128, 128), rpn_nms_thresh=0.7,
        rpn_train_pre_nms=12000, rpn_train_post_nms=2000,
        rpn_test_pre_nms=6000, rpn_test_post_nms=300, rpn_min_size=16,
        num_sample=128, pos_iou_thresh=0.5, pos_ratio=0.25, max_num_gt=100,
        subspace_dim=8, caps_dim=512,
        **kwargs)

def faster_rcnn_resnet18_v1b_voc(pretrained=False, pretrained_base=True, **kwargs):
    from ..resnetv1b import resnet18_v1b
    from ...data import VOCDetection
    classes = VOCDetection.CLASSES
    pretrained_base = False if pretrained else pretrained_base
    base_network = resnet18_v1b(pretrained=pretrained_base, dilated=False,
                                use_global_stats=True, **kwargs)
    features = nn.HybridSequential()
    top_features = nn.HybridSequential()
    for layer in ['conv1', 'bn1', 'relu', 'maxpool', 'layer1', 'layer2', 'layer3']:
        features.add(getattr(base_network, layer))
    for layer in ['layer4']:
        top_features.add(getattr(base_network, layer))
    train_patterns = '|'.join(['.*dense', '.*rpn', '.*down(2|3|4)_conv', '.*layers(2|3|4)_conv'])
    return get_faster_rcnn(
        name='resnet18_v1b', dataset='voc', pretrained=pretrained,
        features=features, top_features=top_features, classes=classes,
        short=600, max_size=1000, train_patterns=train_patterns,
        nms_thresh=0.3, nms_topk=400, post_nms=100,
        roi_mode='align', roi_size=(14, 14), strides=16, clip=None,
        rpn_channel=1024, base_size=16, scales=(2, 4, 8, 16, 32),
        ratios=(0.5, 1, 2), alloc_size=(128, 128), rpn_nms_thresh=0.7,
        rpn_train_pre_nms=12000, rpn_train_post_nms=2000,
        rpn_test_pre_nms=6000, rpn_test_post_nms=300, rpn_min_size=16,
        num_sample=128, pos_iou_thresh=0.5, pos_ratio=0.25, max_num_gt=100,
        **kwargs)

def faster_rcnn_caps_resnet50_v1b_coco(pretrained=False, pretrained_base=True, **kwargs):
    from ..resnetv1b import resnet50_v1b
    from ...data import COCODetection
    classes = COCODetection.CLASSES
    pretrained_base = False if pretrained else pretrained_base
    base_network = resnet50_v1b(pretrained=pretrained_base, dilated=False,
                                use_global_stats=True, **kwargs)
    features = nn.HybridSequential()
    top_features = nn.HybridSequential()
    for layer in ['conv1', 'bn1', 'relu', 'maxpool', 'layer1', 'layer2', 'layer3']:
        features.add(getattr(base_network, layer))
    for layer in ['layer4']:
        top_features.add(getattr(base_network, layer))
    train_patterns = '|'.join(['.*dense', '.*rpn', '.*down(2|3|4)_conv', '.*layers(2|3|4)_conv'])
    return get_faster_rcnn_caps(
        name='resnet50_v1b', dataset='coco', pretrained=pretrained,
        features=features, top_features=top_features, classes=classes,
        short=800, max_size=1333, train_patterns=train_patterns,
        nms_thresh=0.5, nms_topk=-1, post_nms=-1,
        roi_mode='align', roi_size=(14, 14), strides=16, clip=4.42,
        rpn_channel=1024, base_size=16, scales=(2, 4, 8, 16, 32),
        ratios=(0.5, 1, 2), alloc_size=(128, 128), rpn_nms_thresh=0.7,
        rpn_train_pre_nms=12000, rpn_train_post_nms=2000,
        rpn_test_pre_nms=6000, rpn_test_post_nms=1000, rpn_min_size=0,
        num_sample=128, pos_iou_thresh=0.5, pos_ratio=0.25, max_num_gt=100,
<<<<<<< HEAD
        subspace_dim=8, caps_dim=2048,
=======
        subspace_dim=8, caps_dim=512,
>>>>>>> ccc5e753
        **kwargs)

def faster_rcnn_fpn_resnet50_v1b_voc(pretrained=False, pretrained_base=True, **kwargs):
    from ..resnetv1b import resnet50_v1b
    from ...data import VOCDetection
    classes = VOCDetection.CLASSES
    pretrained_base = False if pretrained else pretrained_base
    base_network = resnet50_v1b(pretrained=pretrained_base, dilated=False,
                                use_global_stats=True, **kwargs)
    features = FPNFeatureExpander(
        network=base_network,
        outputs=['layers1_relu8_fwd', 'layers2_relu11_fwd', 'layers3_relu17_fwd',
                 'layers4_relu8_fwd'], num_filters=[256, 256, 256, 256], use_1x1=True,
        use_upsample=True, use_elewadd=True, use_p6=True, no_bias=False, pretrained=pretrained_base)
    top_features = None
    # 2 FC layer before RCNN cls and reg
    box_features = nn.HybridSequential()
    for _ in range(2):
        box_features.add(nn.Dense(1024, weight_initializer=mx.init.Normal(0.01)))
        box_features.add(nn.Activation('relu'))

    train_patterns = '|'.join(
        ['.*dense', '.*rpn', '.*down(2|3|4)_conv', '.*layers(2|3|4)_conv', 'P'])
    return get_faster_rcnn_caps(
        name='fpn_resnet50_v1b', dataset='voc', pretrained=pretrained, features=features,
        top_features=top_features, classes=classes, box_features=box_features,
        short=600, max_size=1000, min_stage=2, max_stage=6, train_patterns=train_patterns,
        nms_thresh=0.5, nms_topk=-1, post_nms=-1, roi_mode='align', roi_size=(14, 14),
        strides=(4, 8, 16, 32, 64), clip=4.42, rpn_channel=1024, base_size=16,
        scales=(2, 4, 8, 16, 32), ratios=(0.5, 1, 2), alloc_size=(384, 384),
        rpn_nms_thresh=0.7, rpn_train_pre_nms=12000, rpn_train_post_nms=2000,
        rpn_test_pre_nms=6000, rpn_test_post_nms=300, rpn_min_size=0, num_sample=128,
        pos_iou_thresh=0.5, pos_ratio=0.25, max_num_gt=100,
        subspace_dim=8, caps_dim=256,
        **kwargs)
<|MERGE_RESOLUTION|>--- conflicted
+++ resolved
@@ -1429,11 +1429,7 @@
         rpn_train_pre_nms=12000, rpn_train_post_nms=2000,
         rpn_test_pre_nms=6000, rpn_test_post_nms=1000, rpn_min_size=0,
         num_sample=128, pos_iou_thresh=0.5, pos_ratio=0.25, max_num_gt=100,
-<<<<<<< HEAD
-        subspace_dim=8, caps_dim=2048,
-=======
         subspace_dim=8, caps_dim=512,
->>>>>>> ccc5e753
         **kwargs)
 
 def faster_rcnn_fpn_resnet50_v1b_voc(pretrained=False, pretrained_base=True, **kwargs):
