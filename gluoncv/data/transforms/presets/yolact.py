"""Transforms described in https://arxiv.org/abs/1512.02325."""
from __future__ import absolute_import
import numpy as np
import mxnet as mx
from .. import bbox as tbbox
from .. import image as timage
from .. import mask as tmask
from .. import experimental

__all__ = ['transform_test', 'load_test', 'YOLACTDefaultTrainTransform', 'YOLACTDefaultValTransform']

def transform_test(imgs, short, max_size=1024, mean=(0.485, 0.456, 0.406),
                   std=(0.229, 0.224, 0.225)):
    """A util function to transform all images to tensors as network input by applying
    normalizations. This function support 1 NDArray or iterable of NDArrays.

    Parameters
    ----------
    imgs : NDArray or iterable of NDArray
        Image(s) to be transformed.
    short : int
        Resize image short side to this `short` and keep aspect ratio.
    max_size : int, optional
        Maximum longer side length to fit image.
        This is to limit the input image shape. Aspect ratio is intact because we
        support arbitrary input size in our SSD implementation.
    mean : iterable of float
        Mean pixel values.
    std : iterable of float
        Standard deviations of pixel values.

    Returns
    -------
    (mxnet.NDArray, numpy.ndarray) or list of such tuple
        A (1, 3, H, W) mxnet NDArray as input to network, and a numpy ndarray as
        original un-normalized color image for display.
        If multiple image names are supplied, return two lists. You can use
        `zip()`` to collapse it.

    """
    if isinstance(imgs, mx.nd.NDArray):
        imgs = [imgs]
    for im in imgs:
        assert isinstance(im, mx.nd.NDArray), "Expect NDArray, got {}".format(type(im))

    tensors = []
    origs = []
    for img in imgs:
        img = timage.resize_short_within(img, short, max_size)
        orig_img = img.asnumpy().astype('uint8')
        img = timage.imresize(img, short, short, interp=1)
        img = mx.nd.image.to_tensor(img)
        img = mx.nd.image.normalize(img, mean=mean, std=std)
        tensors.append(img.expand_dims(0))
        origs.append(orig_img)
    if len(tensors) == 1:
        return tensors[0], origs[0]
    return tensors, origs

def load_test(filenames, short, max_size=1024, mean=(0.485, 0.456, 0.406),
              std=(0.229, 0.224, 0.225)):
    """A util function to load all images, transform them to tensor by applying
    normalizations. This function support 1 filename or iterable of filenames.

    Parameters
    ----------
    filenames : str or list of str
        Image filename(s) to be loaded.
    short : int
        Resize image short side to this `short` and keep aspect ratio.
    max_size : int, optional
        Maximum longer side length to fit image.
        This is to limit the input image shape. Aspect ratio is intact because we
        support arbitrary input size in our SSD implementation.
    mean : iterable of float
        Mean pixel values.
    std : iterable of float
        Standard deviations of pixel values.

    Returns
    -------
    (mxnet.NDArray, numpy.ndarray) or list of such tuple
        A (1, 3, H, W) mxnet NDArray as input to network, and a numpy ndarray as
        original un-normalized color image for display.
        If multiple image names are supplied, return two lists. You can use
        `zip()`` to collapse it.

    """
    if isinstance(filenames, str):
        filenames = [filenames]
    imgs = [mx.image.imread(f) for f in filenames]
    return transform_test(imgs, short, max_size, mean, std)


class YOLACTDefaultTrainTransform(object):
    """Default SSD training transform which includes tons of image augmentations.

    Parameters
    ----------
    width : int
        Image width.
    height : int
        Image height.
    anchors : mxnet.nd.NDArray, optional
        Anchors generated from SSD networks, the shape must be ``(1, N, 4)``.
        Since anchors are shared in the entire batch so it is ``1`` for the first dimension.
        ``N`` is the number of anchors for each image.

        .. hint::

            If anchors is ``None``, the transformation will not generate training targets.
            Otherwise it will generate training targets to accelerate the training phase
            since we push some workload to CPU workers instead of GPUs.

    mean : array-like of size 3
        Mean pixel values to be subtracted from image tensor. Default is [0.485, 0.456, 0.406].
    std : array-like of size 3
        Standard deviation to be divided from image. Default is [0.229, 0.224, 0.225].
    iou_thresh : float
        IOU overlap threshold for maximum matching, default is 0.5.
    box_norm : array-like of size 4, default is (0.1, 0.1, 0.2, 0.2)
        Std value to be divided from encoded values.

    """
    def __init__(self, width, height, anchors=None, mean=(0.485, 0.456, 0.406),
                 std=(0.229, 0.224, 0.225), iou_thresh=0.5, box_norm=(0.1, 0.1, 0.2, 0.2), scale=8,
                 **kwargs):
        self._width = width
        self._height = height
        self._anchors = anchors
        self._mean = mean
        self._std = std
        self._scale = scale
        if anchors is None:
            return

        # since we do not have predictions yet, so we ignore sampling here
        from ....model_zoo.yolact.target import YOLACTTargetGenerator
        self._target_generator = YOLACTTargetGenerator(
            iou_thresh=iou_thresh, stds=box_norm, negative_mining_ratio=-1, **kwargs)

    def __call__(self, src, label, segm):
        """Apply transform to training image/label."""
        # random color jittering
        img = experimental.image.random_color_distort(src)
        # random expansion with prob 0.5
        if np.random.uniform(0, 1) > 0.5:
            img, expand = timage.random_expand(img, max_ratio=1.2, fill=[m * 255 for m in self._mean])
            bbox = tbbox.translate(label, x_offset=expand[0], y_offset=expand[1])
            segm = [tmask.expand(polys, x_offset=expand[0], y_offset=expand[1]) for polys in segm]
        else:
            img, bbox, segm = img, label, segm
        # img, bbox = src, label
        # random cropping  maybe bbox shape not equel with segms
        # h, w, _ = img.shape
        # bbox, crop = experimental.bbox.random_crop_with_constraints(bbox, (w, h), min_scale=0.8)
        # x0, y0, w, h = crop
        # img = mx.image.fixed_crop(img, x0, y0, w, h)
        # segm = [tmask.crop(polys, x0, y0, w, h) for polys in segm]

        # resize with random interpolation
        h, w, _ = img.shape
        masks_width, masks_height = int(np.ceil(self._width/self._scale)), int(np.ceil(self._height/self._scale))
        interp = np.random.randint(0, 5)
        img = timage.imresize(img, self._width, self._height, interp=interp)
        bbox = tbbox.resize(bbox, (w, h), (self._width, self._height))
        segm = [tmask.resize(polys, in_size=(w, h), out_size=(masks_width, masks_height)) for polys in segm]

        # random horizontal flip
        h, w, _ = img.shape
        img, flips = timage.random_flip(img, px=0.5)
        bbox = tbbox.flip(bbox, (w, h), flip_x=flips[0])
        segm = [tmask.flip(polys, size=(masks_width, masks_height), flip_x=flips[0]) for polys in segm]

        # to tensor
        img = mx.nd.image.to_tensor(img)
        img = mx.nd.image.normalize(img, mean=self._mean, std=self._std)
        masks = [mx.nd.array(tmask.to_mask(polys, (masks_width, masks_height))) for polys in segm]
        masks = mx.nd.stack(*masks, axis=0)

        if self._anchors is None:
            return img, bbox.astype(img.dtype), masks

        # generate training target so cpu workers can help reduce the workload on gpu
        gt_masks = mx.nd.zeros(shape=(100, masks_width, masks_height))
        assert masks.shape[0] <= 100, print(masks.shape[0])
        gt_masks[:masks.shape[0], :, :] = masks
        gt_bboxes = mx.nd.array(bbox[np.newaxis, :, :4])
        gt_ids = mx.nd.array(bbox[np.newaxis, :, 4:5])
        cls_targets, box_targets, matches = self._target_generator(
            self._anchors, None, gt_bboxes, gt_ids)
        return img, cls_targets[0], box_targets[0], gt_masks, matches.squeeze()

<<<<<<< HEAD

=======
>>>>>>> 836fe12c
class YOLACTDefaultValTransform(object):

    def __init__(self, width, height,
                 mean=(0.485, 0.456, 0.406), std=(0.229, 0.224, 0.225), scale=8):
        self._width = width
        self._height = height
        self._mean = mean
        self._std = std
        self._scale = scale

    def __call__(self, src, label, segm):
        """Apply transform to validation image/label."""
        # resize
        h, w, _ = src.shape
        # mask_width, mask_height = int(self._width/self._scale), int(self._height/self._scale)
        img = timage.imresize(src, self._width, self._height, interp=9)
        # segm = [tmask.resize(polys, in_size=(w, h), out_size=(mask_width, mask_height)) for polys in segm]
        h_scale, w_scale = float(img.shape[0]/h), float(img.shape[1]/w)
        img = mx.nd.image.to_tensor(img)
        img = mx.nd.image.normalize(img, mean=self._mean, std=self._std)
        # masks = [mx.nd.array(tmask.to_mask(polys, (mask_width, mask_height))) for polys in segm]
        # masks = mx.nd.stack(*masks, axis=0)
        # gt_masks = mx.nd.zeros(shape=(25, mask_width, mask_height))
        # assert masks.shape[0] <= 25, "gt masks has less channels!"
        # gt_masks[:masks.shape[0], :, :] = masks
        return img, mx.nd.array([img.shape[-2], img.shape[-1], h_scale, w_scale])<|MERGE_RESOLUTION|>--- conflicted
+++ resolved
@@ -191,10 +191,6 @@
             self._anchors, None, gt_bboxes, gt_ids)
         return img, cls_targets[0], box_targets[0], gt_masks, matches.squeeze()
 
-<<<<<<< HEAD
-
-=======
->>>>>>> 836fe12c
 class YOLACTDefaultValTransform(object):
 
     def __init__(self, width, height,
